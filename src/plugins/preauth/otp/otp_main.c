/* -*- mode: c; c-basic-offset: 4; indent-tabs-mode: nil -*- */
/*
 * Copyright (C) 2006 Red Hat, Inc.
 * Copyright (C) 2011 NORDUnet A/S.
 * All rights reserved.
 *
 * Redistribution and use in source and binary forms, with or without
 * modification, are permitted provided that the following conditions are met:
 *
 *     * Redistributions of source code must retain the above copyright
 *       notice, this list of conditions and the following disclaimer.
 *     * Redistributions in binary form must reproduce the above copyright
 *       notice, this list of conditions and the following disclaimer in
 *       the documentation and/or other materials provided with the
 *       distribution.
 *     * Neither the name of Red Hat, Inc., nor the names of its
 *       contributors may be used to endorse or promote products derived
 *       from this software without specific prior written permission.
 *
 * THIS SOFTWARE IS PROVIDED BY THE COPYRIGHT HOLDERS AND CONTRIBUTORS "AS
 * IS" AND ANY EXPRESS OR IMPLIED WARRANTIES, INCLUDING, BUT NOT LIMITED
 * TO, THE IMPLIED WARRANTIES OF MERCHANTABILITY AND FITNESS FOR A
 * PARTICULAR PURPOSE ARE DISCLAIMED. IN NO EVENT SHALL THE COPYRIGHT OWNER
 * OR CONTRIBUTORS BE LIABLE FOR ANY DIRECT, INDIRECT, INCIDENTAL, SPECIAL,
 * EXEMPLARY, OR CONSEQUENTIAL DAMAGES (INCLUDING, BUT NOT LIMITED TO,
 * PROCUREMENT OF SUBSTITUTE GOODS OR SERVICES; LOSS OF USE, DATA, OR
 * PROFITS; OR BUSINESS INTERRUPTION) HOWEVER CAUSED AND ON ANY THEORY OF
 * LIABILITY, WHETHER IN CONTRACT, STRICT LIABILITY, OR TORT (INCLUDING
 * NEGLIGENCE OR OTHERWISE) ARISING IN ANY WAY OUT OF THE USE OF THIS
 * SOFTWARE, EVEN IF ADVISED OF THE POSSIBILITY OF SUCH DAMAGE.
 */

/*
  A successful OTP authentication follows this process on the KDC.

  (1) The kdb is searched for an OTP token identity, matching what
      might be found in preauth attribute "OTP_TOKENID".

  (2) An authentication method, i.e. a function, is picked from the
      result of (1).

  (3) The authentication method from (2) is invoked with a potential
      data blob found in (1).

  (4) The result from (3) is returned.

  OTP info per principal is stored in the kdb using the
  KRB5_TL_STRING_ATTRS tl-data type.  The keyword used is "otp-token".
  The format of the value is

    <otp-token-id>:<method-name>:<data-blob>

    otp-token-id identifies a unique token on the form of a class A
    OATH token identifier as specified in
    http://www.openauthentication.org/oath-id: MMTTUUUUUUUU, where
    M=manufacturer, T=token type and U=manufacturer unique id.

    method-name identifies the method to use for authentication
    (f.ex. "basicauth", "ykclient" or "nativehotp").  The method name
    maps to a function in the OTP plugin or possibly in a second-level
    plugin.  A method may use the prefix "otp_<method-name>_" for
    profile names in krb5.conf.

    data-blob is a binary blob passed to the authentication method
    chosen based on method-name.

  A token id may be passed to the KDC using the pre-authentication
  attribute OTP_TOKENID ("kinit -X OTP_TOKENID=mytoken ...").  If no
  OTP_TOKENID is provided, the first token id found is being used.

  If OTP is not passed to the client by other means (gic), the standard
  prompter is used with the otp_service as prompt (excluding trailing spaces
  and semicolons). The otp_hidden subsection in krb5.conf (in the libdefaults
  section) can be used to specify which otp_service will have a hidden prompt
  (echo password). e.g.

      [libdefaults]
          otp_hidden = {
              My_OTP = false
              OTP_Password = true
          }

  This should be set on the client machine configuration.

 */

#include <stdbool.h>
#include <string.h>
#include <stdio.h>
#include <errno.h>
#include <assert.h>

#include "../lib/krb5/asn.1/asn1_encode.h"
#include <krb5/preauth_plugin.h>

/* FIXME: Belong in krb5.hin.  */
#define KRB5_KEYUSAGE_PA_OTP_REQUEST 		45
#define KRB5_PADATA_OTP_CHALLENGE  141
#define KRB5_PADATA_OTP_REQUEST    142
#define KRB5_PADATA_OTP_CONFIRM    143
#define KRB5_PADATA_OTP_PIN_CHANGE 144

#define OTP_FLAG_RESERVED 0
#define OTP_FLAG_NEXT_OTP (1u<<1)
#define OTP_FLAG_COMBINE (1u<<2)
#define OTP_FLAG_PIN_REQUIRED (1u<<3)
#define OTP_FLAG_PIN_NOT_REQUIRED (1u<<4)
#define OTP_FLAG_MUST_ENCRYPT_NONCE (1u<<5)

/* A (class A) OATH token identifier as specified in
   http://www.openauthentication.org/oath-id: MMTTUUUUUUUU.
   M=manufacturer, T=token type, U=manufacturer unique id.  */
#define TOKEN_ID_LENGTH 12

#include "otp.h"
#if defined (OTP_PREAUTH_ENABLE_BASICAUTH)
#include "m_basicauth.h"
#endif
#if defined (OTP_PREAUTH_ENABLE_YKCLIENT)
#include "m_ykclient.h"
#endif

/* Configured OTP methods.  */
struct otp_method otp_methods[] = {
#if defined (OTP_PREAUTH_ENABLE_BASICAUTH)
    {"basicauth", otp_basicauth_server_init, 0, NULL, NULL},
#endif
#if defined (OTP_PREAUTH_ENABLE_YKCLIENT)
    {"ykclient", otp_ykclient_server_init, 0, NULL, NULL},
#endif
    {NULL, NULL, 0, NULL, NULL}
};


/**********************/
/* Helper functions.  */
void
SERVER_DEBUG(errcode_t code, const char *format, ...)
{
#if defined(DEBUG)
    va_list ap;

    va_start(ap, format);
    com_err_va("OTP PA", code, format, ap);
    va_end(ap);
#endif
}

void
CLIENT_DEBUG(const char *format, ...)
{
#if defined(DEBUG)
    va_list pvar;
    char *s = NULL;
    size_t fmtlen;

    fmtlen = strlen(format) + 9;
    s = malloc(fmtlen);
    if (s != NULL)
        snprintf(s, fmtlen, "OTP PA: %s", format);
    va_start(pvar, format);
    vfprintf(stderr, s ? s : format, pvar);
    va_end(pvar);
    free(s);
#endif
}


/************/
/* Client.  */
static krb5_preauthtype otp_client_supported_pa_types[] = {
    KRB5_PADATA_OTP_CHALLENGE,
    0
};

static int
otp_client_init(krb5_context context, krb5_clpreauth_moddata *moddata_out)
{
    struct otp_client_ctx *ctx = NULL;

    ctx = calloc(1, sizeof(*ctx));
    if (ctx == NULL) {
        return ENOMEM;
    }
    *moddata_out = (krb5_clpreauth_moddata) ctx;
    return 0;
}

static void
otp_client_fini(krb5_context context, krb5_clpreauth_moddata moddata)
{
    struct otp_client_ctx *ctx = (struct otp_client_ctx *) moddata;

    if (ctx == NULL) {
        return;
    }
    free(ctx->otp);
    free(ctx->token_id);
    free(ctx);
}

static int
otp_client_get_flags(krb5_context context, krb5_preauthtype pa_type)
{
    return PA_REAL;
}

static krb5_error_code
otp_client_gic_opts(krb5_context context,
                    krb5_clpreauth_moddata moddata,
                    krb5_get_init_creds_opt *gic_opt,
                    const char *attr,
                    const char *value)
{
    struct otp_client_ctx *otp_ctx = (struct otp_client_ctx *) moddata;

    if (otp_ctx == NULL) {
        CLIENT_DEBUG("Missing context.\n");
        return KRB5_PREAUTH_FAILED;
    }

    if (strcmp(attr, "OTP") == 0) {
        if (otp_ctx->otp != NULL) {
            krb5_set_error_message(context, KRB5_PREAUTH_FAILED,
                                   "OTP can not be given twice.\n");
            return KRB5_PREAUTH_FAILED;
        }
        otp_ctx->otp = strdup(value);
        if (otp_ctx->otp == NULL) {
            krb5_set_error_message(context, KRB5_PREAUTH_FAILED,
                                   "Unable to copy OTP.\n");
            return ENOMEM;
        }
        CLIENT_DEBUG("Got OTP [%s].\n", otp_ctx->otp);
        return 0;
    }

    if (strcmp(attr, "OTP_TOKENID") == 0) {
        if (otp_ctx->token_id != NULL) {
            krb5_set_error_message(context, KRB5_PREAUTH_FAILED,
                                   "OTP_TOKENID can not be given twice.\n");
            return KRB5_PREAUTH_FAILED;
        }
        otp_ctx->token_id = strdup(value);
        if (otp_ctx->token_id == NULL) {
            krb5_set_error_message(context, KRB5_PREAUTH_FAILED,
                                   "Unable to copy OTP_TOKENID.\n");
            return ENOMEM;
        }
        CLIENT_DEBUG("Got OTP_TOKENID [%s].\n", otp_ctx->token_id);
        return 0;
    }

    return 0;
}

static krb5_error_code
otp_client_process(krb5_context context,
                   krb5_clpreauth_moddata moddata,
                   krb5_clpreauth_modreq modreq,
                   krb5_get_init_creds_opt *opt,
                   krb5_clpreauth_callbacks cb,
                   krb5_clpreauth_rock rock,
                   krb5_kdc_req *request,
                   krb5_data *encoded_request_body,
                   krb5_data *encoded_previous_request,
                   krb5_pa_data *pa_data,
                   krb5_prompter_fct prompter,
                   void *prompter_data,
                   krb5_pa_data ***pa_data_out)
{
    krb5_error_code retval = 0;
    krb5_keyblock *as_key = NULL;
    krb5_pa_data *pa = NULL;
    krb5_pa_data **pa_array = NULL;
    struct otp_client_ctx *otp_ctx = (struct otp_client_ctx *) moddata;
    krb5_pa_otp_req otp_req;
    krb5_data *encoded_otp_req = NULL;
    krb5_pa_otp_challenge *otp_challenge = NULL;
    krb5_data encoded_otp_challenge;
<<<<<<< HEAD
    krb5_prompt prompt[1];
    int hidden = 0;
    char buffer[256];
    char* c;
=======
    size_t size;
>>>>>>> ae7bf538

    /* Use FAST armor key as response key.  */
    as_key = cb->fast_armor(context, rock);
    if (as_key == NULL) {
        CLIENT_DEBUG("Missing armor key.\n");
        goto errout;
    }

    retval = cb->set_as_key(context, rock, as_key);
    if (retval != 0) {
        CLIENT_DEBUG("Unable to set reply key.\n");
        goto errout;
    }

    CLIENT_DEBUG("Got [%d] bytes pa-data type [%d].\n", pa_data->length,
                 pa_data->pa_type);

    if (pa_data->pa_type == KRB5_PADATA_OTP_CHALLENGE) {
        if (pa_data->length != 0) {
            encoded_otp_challenge.data = (char *) pa_data->contents;
            encoded_otp_challenge.length = pa_data->length;
            retval = decode_krb5_pa_otp_challenge(&encoded_otp_challenge,
                                                  &otp_challenge);
            if (retval != 0) {
                goto errout;
            }
        }

        if (otp_challenge->nonce.data == NULL) {
            CLIENT_DEBUG("Missing nonce in OTP challenge.\n");
            retval = EINVAL;
            goto errout;
        }

        memset(&otp_req, 0, sizeof(otp_req));
        retval = krb5_c_encrypt_length(context, as_key->enctype,
                                       otp_challenge->nonce.length, &size);
        otp_req.enc_data.ciphertext.length = size;
        if (retval != 0) {
            CLIENT_DEBUG("krb5_c_encrypt_length failed.\n");
            goto errout;
        }
        otp_req.enc_data.ciphertext.data =
            malloc(otp_req.enc_data.ciphertext.length);
        if (otp_req.enc_data.ciphertext.data == NULL) {
            retval = ENOMEM;
            goto errout;
        }

        retval = krb5_c_encrypt(context, as_key, KRB5_KEYUSAGE_PA_OTP_REQUEST,
                                NULL, &otp_challenge->nonce, &otp_req.enc_data);
        if (retval != 0) {
            CLIENT_DEBUG("Failed to encrypt nonce.\n");
            goto errout;
        }

        pa = calloc(1, sizeof(krb5_pa_data));
        if (pa == NULL) {
            retval = ENOMEM;
            goto errout;
        }

        pa_array = calloc(2, sizeof(krb5_pa_data *));
        if (pa_array == NULL) {
            retval = ENOMEM;
            goto errout;
        }

<<<<<<< HEAD
        if (otp_ctx->otp == NULL) {
            if (otp_challenge->otp_service.length == 0) {
                prompt[0].prompt = "OTP";
                strcpy(buffer, "OTP");
            } else {
                prompt[0].prompt = otp_challenge->otp_service.data;
                strncpy(buffer, otp_challenge->otp_service.data,
                        sizeof(buffer));
                buffer[sizeof(buffer) - 1] = 0;
                c = buffer;
                while (*c != 0) {
                    if (*c == ' ') *c = '_';
                    ++c;
                }
            }
            if (profile_get_boolean(context->profile,
                                    KRB5_CONF_LIBDEFAULTS,
                                    "otp_hidden",
                                    buffer,
                                    0, &hidden) != 0) {
                CLIENT_DEBUG("%s: profile_get_boolean error: %d.", __func__,
                             retval);
            } else {
                CLIENT_DEBUG("profile_get_boolean(%s, %s, %s) = %i\n",
                             KRB5_CONF_LIBDEFAULTS, "otp_hidden", buffer,
                             hidden);
            }
            prompt[0].hidden = hidden;
            prompt[0].reply = calloc(1, sizeof(krb5_data));
            if (prompt[0].reply == NULL) {
                retval = ENOMEM;
                goto errout;
            }
            prompt[0].reply->length = 64;
            prompt[0].reply->data = calloc(1, 64);
            if (prompt[0].reply->data == NULL) {
                free(prompt[0].reply);
                retval = ENOMEM;
                goto errout;
            }
#ifdef DEBUG
            prompter(context, prompter_data, "Name", "Banner", 1, prompt);
#else
            prompter(context, prompter_data, NULL, NULL, 1, prompt);
#endif
            otp_ctx->otp = prompt[0].reply->data;
            free(prompt[0].reply);
        }
#ifdef DEBUG
        if (strlen(otp_ctx->otp) == 0) {
            CLIENT_DEBUG("Got zero length OTP from client.\n");
=======
        if (otp_ctx == NULL) {
            CLIENT_DEBUG("Missing client context.\n");
        }
        else {
            if (otp_ctx->otp != NULL) {
                otp_req.otp_value.data = otp_ctx->otp;
                otp_req.otp_value.length = strlen(otp_ctx->otp);
            }
            if (otp_ctx->token_id != NULL) {
                otp_req.otp_token_id.data = otp_ctx->token_id;
                otp_req.otp_token_id.length = strlen(otp_ctx->token_id);
            }
>>>>>>> ae7bf538
        }
#endif
        otp_req.otp_value.data = otp_ctx->otp;
        otp_req.otp_value.length = strlen(otp_ctx->otp);

        retval = encode_krb5_pa_otp_req(&otp_req, &encoded_otp_req);
        if (retval != 0) {
            CLIENT_DEBUG("encode_krb5_pa_otp_req failed.\n");
            goto errout;
        }

        pa->length = encoded_otp_req->length;
        pa->contents = (krb5_octet *) encoded_otp_req->data;
        pa->pa_type = KRB5_PADATA_OTP_REQUEST;

        pa_array[0] = pa;
        pa = NULL;
        *pa_data_out = pa_array;
        pa_array = NULL;
    } else {
        CLIENT_DEBUG("Unexpected PA data.\n");
        retval = EINVAL;
        goto errout;
    }

    CLIENT_DEBUG("Successfully processed PA data.\n");
    return 0;

 errout:
    free(pa_array);
    free(pa);
    return retval;
}

krb5_error_code
clpreauth_otp_initvt(krb5_context context, int maj_ver, int min_ver,
                     krb5_plugin_vtable vtable);

krb5_error_code
clpreauth_otp_initvt(krb5_context context, int maj_ver, int min_ver,
                     krb5_plugin_vtable vtable)
{
    krb5_clpreauth_vtable vt;

    if (maj_ver != 1) {
        return KRB5_PLUGIN_VER_NOTSUPP;
    }
    vt = (krb5_clpreauth_vtable) vtable;
    vt->name = "otp";
    vt->pa_type_list = otp_client_supported_pa_types;
    vt->init = otp_client_init;
    vt->fini = otp_client_fini;
    vt->flags = otp_client_get_flags;
    vt->process = otp_client_process;
    vt->gic_opts = otp_client_gic_opts;
    return 0;
}


/************/
/* Server.  */
static int
otp_server_get_flags(krb5_context context, krb5_preauthtype pa_type)
{
    return PA_HARDWARE | PA_REPLACES_KEY;
}


/* Find OTP info for principal in kdb.  */
static int
otp_server_pick_token(struct otp_server_ctx *ctx,
                      krb5_kdcpreauth_rock rock,
                      const char *token_id_hint,
                      krb5_kdcpreauth_callbacks pa_cb,
                      char **token_id_out,
                      struct otp_method **method_out,
                      char **blob_out)
{
    krb5_error_code retval = 0;
    int f;
    char *key = NULL;
    char *val = NULL;
    char *cp = NULL;
    char *saveptr = NULL;
    char *token_id = NULL;
    char *method_name = NULL;
    char *blob = NULL;

    *token_id_out = NULL;
    *method_out = NULL;
    *blob_out = NULL;

    key = strdup("otp-token9");
    if (key == NULL) {
        retval = ENOMEM;
        goto out;
    }
    /* TODO: Support more than 10 OTP tokens per principal (otp-token0
       to otp-token9).  */
    token_id = method_name = blob = NULL;
    for (f = 0; f < 10; f++, key[9]--) {
        pa_cb->free_string(ctx->krb5_context, rock, val);

        retval = pa_cb->get_string(ctx->krb5_context, rock, key, &val);
        if (retval != 0)
            goto out;

        /* val is on the form <otp-token-id>:<method-name>[:<data-blob>] */
        cp = strtok_r(val, ":", &saveptr);
        if (cp == NULL)
            continue;
        free(token_id);
        token_id = strdup(cp);
        cp = strtok_r(NULL, ":", &saveptr);
        if (cp == NULL)
            continue;
        free(method_name);
        method_name = strdup(cp);
        cp = strtok_r(NULL, ":", &saveptr);
        if (cp != NULL) {
            free(blob);
            blob = strdup(cp);
        }
        if (token_id_hint != NULL && strcmp(token_id, token_id_hint) == 0)
            break;
    }

    if (token_id == NULL) {
        SERVER_DEBUG(ENOENT, "Token id not found for principal.");
        retval = ENOENT;
        goto out;
    }
    assert(method_name != NULL);
    for (f = 0; otp_methods[f].name != NULL; f++) {
        if (strcmp(otp_methods[f].name, method_name) == 0) {
            *method_out = otp_methods + f;
        }
    }
    if (*method_out == NULL) {
        SERVER_DEBUG(ENOENT, "Authentication method %s not configured.", method_name);
        retval = ENOENT;
        goto out;
    }

    *token_id_out = token_id;
    *blob_out = blob;

 out:
    free(key);
    pa_cb->free_string(ctx->krb5_context, rock, val);
    return retval;
}

/* Free a request context. */
static void
otp_server_free_req_ctx(struct otp_req_ctx **request)
{
    if (*request == NULL)
        return;
    free((*request)->token_id);
    free((*request)->blob);
    free(*request);
    *request = NULL;
}

static void
otp_server_free_modreq(krb5_context context,
                       krb5_kdcpreauth_moddata moddata,
                       krb5_kdcpreauth_modreq modreq)
{
    otp_server_free_req_ctx((struct otp_req_ctx **) &modreq);
}

/* Create a request context with the client, blob, token and method,
   for use in the server edata and verify methods. */
static int
otp_server_create_req_ctx(struct otp_server_ctx *ctx,
                          krb5_kdcpreauth_rock rock,
                          const char *token_id_hint,
                          krb5_kdcpreauth_callbacks pa_cb,
                          struct otp_req_ctx **req_out)
{
    krb5_error_code retval = 0;
    struct otp_req_ctx *req = NULL;

    *req_out = NULL;
    req = calloc(1, sizeof(struct otp_req_ctx));
    if (req == NULL)
        return ENOMEM;

    retval = otp_server_pick_token(ctx, rock, token_id_hint, pa_cb,
                                   &req->token_id, &req->method, &req->blob);
    if (retval != 0) {
        SERVER_DEBUG(retval, "Error getting OTP info for principal: %d.", retval);
        otp_server_free_req_ctx(&req);
        return retval;
    }

    SERVER_DEBUG(0, "Token id [%s] found; method [%s], blob [%s].",
                 req->token_id, req->method->name, req->blob ? req->blob : "");
    *req_out = req;
    return 0;
}

static char *
get_config(struct otp_server_ctx *otp_ctx,
           const char *realm,
           const char *str)
{
    krb5_error_code retval = 0;
    krb5_context k5_ctx = NULL;
    char *realm_copy = NULL;
    profile_t profile = NULL;
    char *result = NULL;

    assert(otp_ctx != NULL);
    k5_ctx = otp_ctx->krb5_context;
    assert(k5_ctx != NULL);
    retval = krb5_get_profile(k5_ctx, &profile);
    if (retval != 0) {
        SERVER_DEBUG(retval, "%s: krb5_get_profile error.", __func__);
        goto out;
    }
    if (realm == NULL) {
        retval = krb5_get_default_realm(k5_ctx, &realm_copy);
        if (retval != 0) {
            SERVER_DEBUG(retval, "%s:  krb5_get_default_realm error.",
                         __func__);
            goto out;
        }
        realm = realm_copy;
    }
    retval = profile_get_string(profile, KRB5_CONF_REALMS, realm, str, NULL,
                                &result);
    if (retval != 0) {
        SERVER_DEBUG(retval, "%s: profile_get_string error.", __func__);
        result = NULL;
        goto out;
    }

 out:
    if (realm_copy != NULL) {
        krb5_free_default_realm(k5_ctx, realm_copy);
        realm_copy = NULL;
    }
    profile_release(profile);
    profile = NULL;
    return result;
}

static void
server_init_methods(struct otp_server_ctx *ctx)
{
    int f;
    int err;

    for (f = 0; otp_methods[f].name != NULL; f++) {
        struct otp_method *m = &otp_methods[f];
        err = m->init(ctx, get_config, &m->ftable, &m->context);
        if (err == 0) {
            m->enabled_flag = 1;
        }
        else {
            SERVER_DEBUG(err, "Failing init for method [%s].", m->name);
        }
    }
}

static krb5_error_code
otp_server_init(krb5_context krb5_ctx,
                krb5_kdcpreauth_moddata *moddata_out,
                const char **realmnames)
{
    struct otp_server_ctx *ctx = NULL;
    krb5_error_code retval = 0;

    assert(moddata_out != NULL);

    ctx = calloc(1, sizeof(*ctx));
    if (ctx == NULL) {
        retval = ENOMEM;
        goto errout;
    }
#ifdef DEBUG
    ctx->magic = MAGIC_OTP_SERVER_CTX;
#endif

    ctx->krb5_context = krb5_ctx;
    server_init_methods(ctx);
    *moddata_out = (krb5_kdcpreauth_moddata) ctx;

    return 0;

 errout:
    free (ctx);
    return retval;
}

static void
server_fini_methods(struct otp_server_ctx *ctx)
{
    int f;

    for (f = 0; otp_methods[f].name != NULL; f++) {
        struct otp_method *m = &otp_methods[f];
        if (m->enabled_flag) {
            assert(m->ftable);
            if (m->ftable->server_fini) {
                m->ftable->server_fini(m->context);
            }
            free (m->ftable);
        }
    }
}

static void
otp_server_fini(krb5_context context, krb5_kdcpreauth_moddata moddata)
{
    struct otp_server_ctx *ctx = (struct otp_server_ctx *) moddata;
    assert(ctx != NULL);

    server_fini_methods(ctx);
    free(ctx);
}

static void
otp_server_get_edata(krb5_context context,
                     krb5_kdc_req *request,
                     krb5_kdcpreauth_callbacks cb,
                     krb5_kdcpreauth_rock rock,
                     krb5_kdcpreauth_moddata moddata,
                     krb5_preauthtype pa_type,
                     krb5_kdcpreauth_edata_respond_fn respond,
                     void *arg)
{
    krb5_error_code retval = -1;
    krb5_keyblock *armor_key = NULL;
    krb5_pa_data *pa = NULL;
    krb5_pa_otp_challenge otp_challenge;
    krb5_data *encoded_otp_challenge = NULL;
    struct otp_server_ctx *otp_ctx = (struct otp_server_ctx *) moddata;
    krb5_timestamp now_sec;
    krb5_int32 now_usec;

    assert(otp_ctx != NULL);
    memset(&otp_challenge, 0, sizeof(otp_challenge));

    armor_key = cb->fast_armor(context, rock);
    if (armor_key == NULL) {
        SERVER_DEBUG(EINVAL, "No armor key found when preparing challenge.");
        (*respond)(arg,  EINVAL, NULL);
        return;
    }

    pa = calloc(1, sizeof(krb5_pa_data));
    if (pa == NULL) {
        (*respond)(arg, ENOMEM, NULL);
        return;
    }

    /* Create nonce from random data + timestamp.  Length of random
       data equals the length of the server key.  The timestamp is 4
       octets current time, seconds since the epoch and 4 bytes
       microseconds, both encoded in network byte order.  */
    otp_challenge.nonce.length = armor_key->length + 8;
    otp_challenge.nonce.data = (char *) malloc(otp_challenge.nonce.length);
    if (otp_challenge.nonce.data == NULL) {
        (*respond)(arg, ENOMEM, NULL);
        return;
    }
    retval = krb5_c_random_make_octets(context, &otp_challenge.nonce);
    if (retval != 0) {
        SERVER_DEBUG(retval, "Unable to create random data for nonce.");
        (*respond)(arg, retval, NULL);
        return;
    }
    retval = krb5_us_timeofday(context, &now_sec, &now_usec);
    if (retval != 0) {
        SERVER_DEBUG(retval, "Unable to get current time.");
        (*respond)(arg, retval, NULL);
        return;
    }
    *((uint32_t *) (otp_challenge.nonce.data + armor_key->length)) =
        htonl(now_sec);
    *((uint32_t *) (otp_challenge.nonce.data + armor_key->length + 4)) =
        htonl(now_usec);

    otp_challenge.n_otp_tokeninfo = 1;
    otp_challenge.otp_tokeninfo = calloc(otp_challenge.n_otp_tokeninfo,
                                         sizeof(krb5_otp_tokeninfo));
    if (otp_challenge.otp_tokeninfo == NULL) {
        (*respond)(arg,  ENOMEM, NULL);
        return;
    }
    /* TODO: Delegate to otp methods to decide on the flags.  */
    otp_challenge.otp_tokeninfo[0].flags = 0;

    /* Encode challenge.  */
    retval = encode_krb5_pa_otp_challenge(&otp_challenge,
                                          &encoded_otp_challenge);
    if (retval != 0) {
        SERVER_DEBUG(retval, "Unable to encode challenge.");
        free(otp_challenge.otp_tokeninfo);
        (*respond)(arg, retval, NULL);
        return;
    }

    pa->pa_type = KRB5_PADATA_OTP_CHALLENGE;
    pa->contents = (krb5_octet *) encoded_otp_challenge->data;
    pa->length = encoded_otp_challenge->length;

    (*respond)(arg, retval, pa);
}

static void
otp_server_verify_padata(krb5_context context,
                         krb5_data *req_pkt,
                         krb5_kdc_req *request,
                         krb5_enc_tkt_part *enc_tkt_reply,
                         krb5_pa_data *data,
                         krb5_kdcpreauth_callbacks cb,
                         krb5_kdcpreauth_rock rock,
                         krb5_kdcpreauth_moddata moddata,
                         krb5_kdcpreauth_verify_respond_fn respond,
                         void *arg)
{
    krb5_pa_otp_req *otp_req = NULL;
    krb5_error_code retval = KRB5KDC_ERR_PREAUTH_FAILED;
    krb5_data encoded_otp_req;
    char *otp = NULL;
    char *tokenid = NULL;
    int ret;
    krb5_keyblock *armor_key = NULL;
    krb5_data decrypted_data;
    struct otp_server_ctx *otp_ctx = (struct otp_server_ctx *) moddata;
    struct otp_req_ctx *req_ctx = NULL;
    krb5_timestamp now_sec, ts_sec;
    krb5_int32 now_usec, ts_usec;

    if (otp_ctx == NULL) {
        retval = EINVAL;
        SERVER_DEBUG(retval,
                     "No OTP server context found when verifying padata.");
        goto errout;
    }

    encoded_otp_req.length = data->length;
    encoded_otp_req.data = (char *) data->contents;

    retval = decode_krb5_pa_otp_req(&encoded_otp_req, &otp_req);
    if (retval != 0) {
        SERVER_DEBUG(retval, "Unable to decode OTP request.");
        goto errout;
    }

    if (otp_req->enc_data.ciphertext.data == NULL) {
        retval = EINVAL;
        SERVER_DEBUG(retval, "Missing encData in PA-OTP-REQUEST.");
        goto errout;
    }

    decrypted_data.length = otp_req->enc_data.ciphertext.length;
    decrypted_data.data = (char *) malloc(decrypted_data.length);
    if (decrypted_data.data == NULL) {
        retval = ENOMEM;
        goto errout;
    }

    armor_key = cb->fast_armor(context, rock);
    if (armor_key == NULL) {
        retval = EINVAL;
        SERVER_DEBUG(retval, "No armor key found when verifying padata.");
        goto errout;
    }

    retval = krb5_c_decrypt(context, armor_key, KRB5_KEYUSAGE_PA_OTP_REQUEST,
                            NULL, &otp_req->enc_data, &decrypted_data);
    if (retval != 0) {
        SERVER_DEBUG(retval, "Unable to decrypt encData in PA-OTP-REQUEST.");
        goto errout;
    }

    /* Verify the server nonce (PA-OTP-ENC-REQUEST).  */
    if (decrypted_data.length != 8 + armor_key->length) {
        retval = EINVAL;
        SERVER_DEBUG(retval, "Invalid server nonce length.");
        goto errout;
    }
    if (krb5_us_timeofday(context, &now_sec, &now_usec)) {
        retval = EINVAL;
        SERVER_DEBUG(retval, "Unable to get current time.");
        goto errout;
    }

    /* FIXME: Use krb5int_check_clockskew() rather than using
       context->clockskew ourselves -- krb5_context is not public.
       Have to wait for it to become public though.  */
    ts_sec = ntohl(*((uint32_t *) (decrypted_data.data + armor_key->length)));
    ts_usec = ntohl(*((uint32_t *) (decrypted_data.data + armor_key->length + 4)));
    if (labs(now_sec - ts_sec) > context->clockskew
        || (labs(now_sec - ts_sec) == context->clockskew
            && ((now_sec > ts_sec && now_usec > ts_usec)
                || (now_sec < ts_sec && now_usec < ts_usec)))) {
        retval = KRB5KRB_AP_ERR_SKEW;
        SERVER_DEBUG(retval, "Bad timestamp in PA-OTP-ENC-REQUEST.");
        goto errout;
    }
    krb5_free_data_contents(context, &decrypted_data);

    /* Get OTP and potential token id hint from user.  */
    otp = strndup(otp_req->otp_value.data, otp_req->otp_value.length);
    if (otp == NULL) {
        retval = ENOMEM;
        goto errout;
    }
    SERVER_DEBUG(0, "Got OTP [%s].", otp);
    if (otp_req->otp_token_id.data != NULL) {
        tokenid = strndup(otp_req->otp_token_id.data,
                          otp_req->otp_token_id.length);
        if (tokenid == NULL) {
            retval = ENOMEM;
            goto errout;
        }
        SERVER_DEBUG(0, "Got tokenid hint [%s].", tokenid);
    }

    /* Create request context.  */
    retval = otp_server_create_req_ctx(otp_ctx, rock, tokenid, cb, &req_ctx);
    free(tokenid);
    tokenid = NULL;
    if (retval != 0) {
        goto errout;
    }

    assert(req_ctx->method->ftable != NULL);
    assert(req_ctx->method->ftable->server_verify != NULL);
    ret = req_ctx->method->ftable->server_verify(req_ctx, otp);
    free(otp);
    otp = NULL;

    if (ret != 0) {
        retval = KRB5KDC_ERR_PREAUTH_FAILED;
        SERVER_DEBUG(retval, "Verification for [%s] failed with %d.",
                     req_ctx->token_id, ret);
        goto errout;
    }


    enc_tkt_reply->flags |= TKT_FLG_PRE_AUTH;
    enc_tkt_reply->flags |= TKT_FLG_HW_AUTH; /* FIXME: Let the OTP
                                                method decide about
                                                the HW flag?  */
    SERVER_DEBUG(0, "Verification succeeded for [%s].", req_ctx->token_id);

    /* Request context is consumed by the free_modreq_fn.  */
    (*respond)(arg, 0, (krb5_kdcpreauth_modreq) req_ctx, NULL, NULL);
    return;

 errout:
    free(otp);
    otp = NULL;
    free(tokenid);
    tokenid = NULL;
    krb5_free_data_contents(context, &decrypted_data);
    otp_server_free_req_ctx(&req_ctx);
    (*respond)(arg, retval, NULL, NULL, NULL);
}

static krb5_error_code
otp_server_return_padata(krb5_context context,
                         krb5_pa_data *padata,
                         krb5_data *req_pkt,
                         krb5_kdc_req *request,
                         krb5_kdc_rep *reply,
                         krb5_keyblock *encrypting_key,
                         krb5_pa_data **send_pa_out,
                         krb5_kdcpreauth_callbacks cb,
                         krb5_kdcpreauth_rock rock,
                         krb5_kdcpreauth_moddata moddata,
                         krb5_kdcpreauth_modreq modreq)
{
    krb5_keyblock *reply_key = NULL;
    krb5_error_code retval = -1;

    if (modreq == NULL) {
        SERVER_DEBUG(0, "Not handled by me.");
        return 0;
    }

    /* Replace the reply key with the FAST armor key.  */
    reply_key = cb->fast_armor(context, rock);
    if (reply_key == NULL) {
        return EINVAL;
        SERVER_DEBUG(retval, "No armor key found when returning padata.");
    }
    krb5_free_keyblock_contents(context, encrypting_key);
    retval = krb5_copy_keyblock_contents(context, reply_key, encrypting_key);
    if (retval != 0) {
        SERVER_DEBUG(retval, "Unable to copy reply key.");
        return retval;
    }

    return 0;
}

static krb5_preauthtype otp_server_supported_pa_types[] = {
    KRB5_PADATA_OTP_REQUEST,
    0
};

krb5_error_code
kdcpreauth_otp_initvt(krb5_context context, int maj_ver, int min_ver,
                      krb5_plugin_vtable vtable);

krb5_error_code
kdcpreauth_otp_initvt(krb5_context context, int maj_ver, int min_ver,
                      krb5_plugin_vtable vtable)
{
    krb5_kdcpreauth_vtable vt;

    if (maj_ver != 1) {
        return KRB5_PLUGIN_VER_NOTSUPP;
    }
    vt = (krb5_kdcpreauth_vtable) vtable;
    vt->name = "otp";
    vt->pa_type_list = otp_server_supported_pa_types;
    vt->init = otp_server_init;
    vt->fini = otp_server_fini;
    vt->flags = otp_server_get_flags;
    vt->edata = otp_server_get_edata;
    vt->verify = otp_server_verify_padata;
    vt->return_padata = otp_server_return_padata;
    vt->free_modreq = otp_server_free_modreq;

    return 0;
}<|MERGE_RESOLUTION|>--- conflicted
+++ resolved
@@ -278,14 +278,11 @@
     krb5_data *encoded_otp_req = NULL;
     krb5_pa_otp_challenge *otp_challenge = NULL;
     krb5_data encoded_otp_challenge;
-<<<<<<< HEAD
+    size_t size;
     krb5_prompt prompt[1];
     int hidden = 0;
     char buffer[256];
     char* c;
-=======
-    size_t size;
->>>>>>> ae7bf538
 
     /* Use FAST armor key as response key.  */
     as_key = cb->fast_armor(context, rock);
@@ -354,63 +351,64 @@
             goto errout;
         }
 
-<<<<<<< HEAD
-        if (otp_ctx->otp == NULL) {
-            if (otp_challenge->otp_service.length == 0) {
-                prompt[0].prompt = "OTP";
-                strcpy(buffer, "OTP");
-            } else {
-                prompt[0].prompt = otp_challenge->otp_service.data;
-                strncpy(buffer, otp_challenge->otp_service.data,
-                        sizeof(buffer));
-                buffer[sizeof(buffer) - 1] = 0;
-                c = buffer;
-                while (*c != 0) {
-                    if (*c == ' ') *c = '_';
-                    ++c;
+        if (otp_ctx == NULL) {
+            CLIENT_DEBUG("Missing client context.\n");
+        }
+        else {
+//<<<<<<< HEAD
+            if (otp_ctx->otp == NULL) {
+                if (otp_challenge->otp_service.length == 0) {
+                    prompt[0].prompt = "OTP";
+                    strcpy(buffer, "OTP");
+                } else {
+                    prompt[0].prompt = otp_challenge->otp_service.data;
+                    strncpy(buffer, otp_challenge->otp_service.data,
+                            sizeof(buffer));
+                    buffer[sizeof(buffer) - 1] = 0;
+                    c = buffer;
+                    while (*c != 0) {
+                        if (*c == ' ') *c = '_';
+                        ++c;
+                    }
                 }
-            }
-            if (profile_get_boolean(context->profile,
-                                    KRB5_CONF_LIBDEFAULTS,
-                                    "otp_hidden",
-                                    buffer,
-                                    0, &hidden) != 0) {
-                CLIENT_DEBUG("%s: profile_get_boolean error: %d.", __func__,
-                             retval);
-            } else {
-                CLIENT_DEBUG("profile_get_boolean(%s, %s, %s) = %i\n",
-                             KRB5_CONF_LIBDEFAULTS, "otp_hidden", buffer,
-                             hidden);
-            }
-            prompt[0].hidden = hidden;
-            prompt[0].reply = calloc(1, sizeof(krb5_data));
-            if (prompt[0].reply == NULL) {
-                retval = ENOMEM;
-                goto errout;
-            }
-            prompt[0].reply->length = 64;
-            prompt[0].reply->data = calloc(1, 64);
-            if (prompt[0].reply->data == NULL) {
+                if (profile_get_boolean(context->profile,
+                                        KRB5_CONF_LIBDEFAULTS,
+                                        "otp_hidden",
+                                        buffer,
+                                        0, &hidden) != 0) {
+                    CLIENT_DEBUG("%s: profile_get_boolean error: %d.", __func__,
+                                 retval);
+                } else {
+                    CLIENT_DEBUG("profile_get_boolean(%s, %s, %s) = %i\n",
+                                 KRB5_CONF_LIBDEFAULTS, "otp_hidden", buffer,
+                                 hidden);
+                }
+                prompt[0].hidden = hidden;
+                prompt[0].reply = calloc(1, sizeof(krb5_data));
+                if (prompt[0].reply == NULL) {
+                    retval = ENOMEM;
+                    goto errout;
+                }
+                prompt[0].reply->length = 64;
+                prompt[0].reply->data = calloc(1, 64);
+                if (prompt[0].reply->data == NULL) {
+                    free(prompt[0].reply);
+                    retval = ENOMEM;
+                    goto errout;
+                }
+#ifdef DEBUG
+                prompter(context, prompter_data, "Name", "Banner", 1, prompt);
+#else
+                prompter(context, prompter_data, NULL, NULL, 1, prompt);
+#endif
+                otp_ctx->otp = prompt[0].reply->data;
                 free(prompt[0].reply);
-                retval = ENOMEM;
-                goto errout;
             }
 #ifdef DEBUG
-            prompter(context, prompter_data, "Name", "Banner", 1, prompt);
-#else
-            prompter(context, prompter_data, NULL, NULL, 1, prompt);
+            if (strlen(otp_ctx->otp) == 0) {
+                CLIENT_DEBUG("Got zero length OTP from client.\n");
+            }
 #endif
-            otp_ctx->otp = prompt[0].reply->data;
-            free(prompt[0].reply);
-        }
-#ifdef DEBUG
-        if (strlen(otp_ctx->otp) == 0) {
-            CLIENT_DEBUG("Got zero length OTP from client.\n");
-=======
-        if (otp_ctx == NULL) {
-            CLIENT_DEBUG("Missing client context.\n");
-        }
-        else {
             if (otp_ctx->otp != NULL) {
                 otp_req.otp_value.data = otp_ctx->otp;
                 otp_req.otp_value.length = strlen(otp_ctx->otp);
@@ -419,11 +417,7 @@
                 otp_req.otp_token_id.data = otp_ctx->token_id;
                 otp_req.otp_token_id.length = strlen(otp_ctx->token_id);
             }
->>>>>>> ae7bf538
-        }
-#endif
-        otp_req.otp_value.data = otp_ctx->otp;
-        otp_req.otp_value.length = strlen(otp_ctx->otp);
+        }
 
         retval = encode_krb5_pa_otp_req(&otp_req, &encoded_otp_req);
         if (retval != 0) {
