/* -*- mode: c; c-basic-offset: 4; indent-tabs-mode: nil -*- */
/*
 * Copyright (C) 2006 Red Hat, Inc.
 * Copyright (C) 2011 NORDUnet A/S.
 * All rights reserved.
 *
 * Redistribution and use in source and binary forms, with or without
 * modification, are permitted provided that the following conditions are met:
 *
 *     * Redistributions of source code must retain the above copyright
 *       notice, this list of conditions and the following disclaimer.
 *     * Redistributions in binary form must reproduce the above copyright
 *       notice, this list of conditions and the following disclaimer in
 *       the documentation and/or other materials provided with the
 *       distribution.
 *     * Neither the name of Red Hat, Inc., nor the names of its
 *       contributors may be used to endorse or promote products derived
 *       from this software without specific prior written permission.
 *
 * THIS SOFTWARE IS PROVIDED BY THE COPYRIGHT HOLDERS AND CONTRIBUTORS "AS
 * IS" AND ANY EXPRESS OR IMPLIED WARRANTIES, INCLUDING, BUT NOT LIMITED
 * TO, THE IMPLIED WARRANTIES OF MERCHANTABILITY AND FITNESS FOR A
 * PARTICULAR PURPOSE ARE DISCLAIMED. IN NO EVENT SHALL THE COPYRIGHT OWNER
 * OR CONTRIBUTORS BE LIABLE FOR ANY DIRECT, INDIRECT, INCIDENTAL, SPECIAL,
 * EXEMPLARY, OR CONSEQUENTIAL DAMAGES (INCLUDING, BUT NOT LIMITED TO,
 * PROCUREMENT OF SUBSTITUTE GOODS OR SERVICES; LOSS OF USE, DATA, OR
 * PROFITS; OR BUSINESS INTERRUPTION) HOWEVER CAUSED AND ON ANY THEORY OF
 * LIABILITY, WHETHER IN CONTRACT, STRICT LIABILITY, OR TORT (INCLUDING
 * NEGLIGENCE OR OTHERWISE) ARISING IN ANY WAY OUT OF THE USE OF THIS
 * SOFTWARE, EVEN IF ADVISED OF THE POSSIBILITY OF SUCH DAMAGE.
 */

/*
  A successful OTP authentication follows this process on the KDC.

  (1) The kdb is searched for an OTP token identity, matching what
      might be found in preauth attribute "OTP_TOKENID".

  (2) An authentication method, i.e. a function, is picked from the
      result of (1).

  (3) The authentication method from (2) is invoked with a potential
      data blob found in (1).

  (4) The result from (3) is returned.

  OTP info per principal is stored in the kdb using the
  KRB5_TL_STRING_ATTRS tl-data type.  The keyword used is "otp-token".
  The format of the value is

    <otp-token-id>:<method-name>:<data-blob>

    otp-token-id identifies a unique token on the form of a class A
    OATH token identifier as specified in
    http://www.openauthentication.org/oath-id: MMTTUUUUUUUU, where
    M=manufacturer, T=token type and U=manufacturer unique id.

    method-name identifies the method to use for authentication
    (f.ex. "basicauth", "ykclient" or "nativehotp").  The method name
    maps to a function in the OTP plugin or possibly in a second-level
    plugin.  A method may use the prefix "otp_<method-name>_" for
    profile names in krb5.conf.

    data-blob is a binary blob passed to the authentication method
    chosen based on method-name.

  A token id may be passed to the KDC using the pre-authentication
  attribute OTP_TOKENID ("kinit -X OTP_TOKENID=mytoken ...").  If no
  OTP_TOKENID is provided, the first token id found is being used.  */

#include <stdbool.h>
#include <string.h>
#include <stdio.h>
#include <errno.h>
#include <assert.h>

#include "../lib/krb5/asn.1/asn1_encode.h"
#include <krb5/preauth_plugin.h>

/* FIXME: Belong in krb5.hin.  */
#define KRB5_KEYUSAGE_PA_OTP_REQUEST 		45
#define KRB5_PADATA_OTP_CHALLENGE  141
#define KRB5_PADATA_OTP_REQUEST    142
#define KRB5_PADATA_OTP_CONFIRM    143
#define KRB5_PADATA_OTP_PIN_CHANGE 144

#define OTP_FLAG_RESERVED 0
#define OTP_FLAG_NEXT_OTP (1u<<1)
#define OTP_FLAG_COMBINE (1u<<2)
#define OTP_FLAG_PIN_REQUIRED (1u<<3)
#define OTP_FLAG_PIN_NOT_REQUIRED (1u<<4)
#define OTP_FLAG_MUST_ENCRYPT_NONCE (1u<<5)

/* A (class A) OATH token identifier as specified in
   http://www.openauthentication.org/oath-id: MMTTUUUUUUUU.
   M=manufacturer, T=token type, U=manufacturer unique id.  */
#define TOKEN_ID_LENGTH 12

#include "otp.h"
#if defined (OTP_PREAUTH_ENABLE_BASICAUTH)
#include "m_basicauth.h"
#endif
#if defined (OTP_PREAUTH_ENABLE_YKCLIENT)
#include "m_ykclient.h"
<<<<<<< HEAD
#include "m_pam.h"
=======
#endif
>>>>>>> ae7bf538

/* Configured OTP methods.  */
struct otp_method otp_methods[] = {
#if defined (OTP_PREAUTH_ENABLE_BASICAUTH)
    {"basicauth", otp_basicauth_server_init, 0, NULL, NULL},
#endif
#if defined (OTP_PREAUTH_ENABLE_YKCLIENT)
    {"ykclient", otp_ykclient_server_init, 0, NULL, NULL},
<<<<<<< HEAD
    {"pam", otp_pam_server_init, 0, NULL, NULL},
=======
#endif
>>>>>>> ae7bf538
    {NULL, NULL, 0, NULL, NULL}
};


/**********************/
/* Helper functions.  */
void
SERVER_DEBUG(errcode_t code, const char *format, ...)
{
#if defined(DEBUG)
    va_list ap;

    va_start(ap, format);
    com_err_va("OTP PA", code, format, ap);
    va_end(ap);
#endif
}

void
CLIENT_DEBUG(const char *format, ...)
{
#if defined(DEBUG)
    va_list pvar;
    char *s = NULL;
    size_t fmtlen;

    fmtlen = strlen(format) + 9;
    s = malloc(fmtlen);
    if (s != NULL)
        snprintf(s, fmtlen, "OTP PA: %s", format);
    va_start(pvar, format);
    vfprintf(stderr, s ? s : format, pvar);
    va_end(pvar);
    free(s);
#endif
}


/************/
/* Client.  */
static krb5_preauthtype otp_client_supported_pa_types[] = {
    KRB5_PADATA_OTP_CHALLENGE,
    0
};

static int
otp_client_init(krb5_context context, krb5_clpreauth_moddata *moddata_out)
{
    struct otp_client_ctx *ctx = NULL;

    ctx = calloc(1, sizeof(*ctx));
    if (ctx == NULL) {
        return ENOMEM;
    }
    *moddata_out = (krb5_clpreauth_moddata) ctx;
    return 0;
}

static void
otp_client_fini(krb5_context context, krb5_clpreauth_moddata moddata)
{
    struct otp_client_ctx *ctx = (struct otp_client_ctx *) moddata;

    if (ctx == NULL) {
        return;
    }
    free(ctx->otp);
    free(ctx->token_id);
    free(ctx);
}

static int
otp_client_get_flags(krb5_context context, krb5_preauthtype pa_type)
{
    return PA_REAL;
}

static krb5_error_code
otp_client_gic_opts(krb5_context context,
                    krb5_clpreauth_moddata moddata,
                    krb5_get_init_creds_opt *gic_opt,
                    const char *attr,
                    const char *value)
{
    struct otp_client_ctx *otp_ctx = (struct otp_client_ctx *) moddata;

    if (otp_ctx == NULL) {
        CLIENT_DEBUG("Missing context.\n");
        return KRB5_PREAUTH_FAILED;
    }

    if (strcmp(attr, "OTP") == 0) {
        if (otp_ctx->otp != NULL) {
            krb5_set_error_message(context, KRB5_PREAUTH_FAILED,
                                   "OTP can not be given twice.\n");
            return KRB5_PREAUTH_FAILED;
        }
        otp_ctx->otp = strdup(value);
        if (otp_ctx->otp == NULL) {
            krb5_set_error_message(context, KRB5_PREAUTH_FAILED,
                                   "Unable to copy OTP.\n");
            return ENOMEM;
        }
        CLIENT_DEBUG("Got OTP [%s].\n", otp_ctx->otp);
        return 0;
    }

    if (strcmp(attr, "OTP_TOKENID") == 0) {
        if (otp_ctx->token_id != NULL) {
            krb5_set_error_message(context, KRB5_PREAUTH_FAILED,
                                   "OTP_TOKENID can not be given twice.\n");
            return KRB5_PREAUTH_FAILED;
        }
        otp_ctx->token_id = strdup(value);
        if (otp_ctx->token_id == NULL) {
            krb5_set_error_message(context, KRB5_PREAUTH_FAILED,
                                   "Unable to copy OTP_TOKENID.\n");
            return ENOMEM;
        }
        CLIENT_DEBUG("Got OTP_TOKENID [%s].\n", otp_ctx->token_id);
        return 0;
    }

    return 0;
}

static krb5_error_code
otp_client_process(krb5_context context,
                   krb5_clpreauth_moddata moddata,
                   krb5_clpreauth_modreq modreq,
                   krb5_get_init_creds_opt *opt,
                   krb5_clpreauth_callbacks cb,
                   krb5_clpreauth_rock rock,
                   krb5_kdc_req *request,
                   krb5_data *encoded_request_body,
                   krb5_data *encoded_previous_request,
                   krb5_pa_data *pa_data,
                   krb5_prompter_fct prompter,
                   void *prompter_data,
                   krb5_pa_data ***pa_data_out)
{
    krb5_error_code retval = 0;
    krb5_keyblock *as_key = NULL;
    krb5_pa_data *pa = NULL;
    krb5_pa_data **pa_array = NULL;
    struct otp_client_ctx *otp_ctx = (struct otp_client_ctx *) moddata;
    krb5_pa_otp_req otp_req;
    krb5_data *encoded_otp_req = NULL;
    krb5_pa_otp_challenge *otp_challenge = NULL;
    krb5_data encoded_otp_challenge;
    size_t size;

    /* Use FAST armor key as response key.  */
    as_key = cb->fast_armor(context, rock);
    if (as_key == NULL) {
        CLIENT_DEBUG("Missing armor key.\n");
        goto errout;
    }

    retval = cb->set_as_key(context, rock, as_key);
    if (retval != 0) {
        CLIENT_DEBUG("Unable to set reply key.\n");
        goto errout;
    }

    CLIENT_DEBUG("Got [%d] bytes pa-data type [%d].\n", pa_data->length,
                 pa_data->pa_type);

    if (pa_data->pa_type == KRB5_PADATA_OTP_CHALLENGE) {
        if (pa_data->length != 0) {
            encoded_otp_challenge.data = (char *) pa_data->contents;
            encoded_otp_challenge.length = pa_data->length;
            retval = decode_krb5_pa_otp_challenge(&encoded_otp_challenge,
                                                  &otp_challenge);
            if (retval != 0) {
                goto errout;
            }
        }

        if (otp_challenge->nonce.data == NULL) {
            CLIENT_DEBUG("Missing nonce in OTP challenge.\n");
            retval = EINVAL;
            goto errout;
        }

        memset(&otp_req, 0, sizeof(otp_req));
        retval = krb5_c_encrypt_length(context, as_key->enctype,
                                       otp_challenge->nonce.length, &size);
        otp_req.enc_data.ciphertext.length = size;
        if (retval != 0) {
            CLIENT_DEBUG("krb5_c_encrypt_length failed.\n");
            goto errout;
        }
        otp_req.enc_data.ciphertext.data =
            malloc(otp_req.enc_data.ciphertext.length);
        if (otp_req.enc_data.ciphertext.data == NULL) {
            retval = ENOMEM;
            goto errout;
        }

        retval = krb5_c_encrypt(context, as_key, KRB5_KEYUSAGE_PA_OTP_REQUEST,
                                NULL, &otp_challenge->nonce, &otp_req.enc_data);
        if (retval != 0) {
            CLIENT_DEBUG("Failed to encrypt nonce.\n");
            goto errout;
        }

        pa = calloc(1, sizeof(krb5_pa_data));
        if (pa == NULL) {
            retval = ENOMEM;
            goto errout;
        }

        pa_array = calloc(2, sizeof(krb5_pa_data *));
        if (pa_array == NULL) {
            retval = ENOMEM;
            goto errout;
        }

        if (otp_ctx == NULL) {
            CLIENT_DEBUG("Missing client context.\n");
        }
        else {
            if (otp_ctx->otp != NULL) {
                otp_req.otp_value.data = otp_ctx->otp;
                otp_req.otp_value.length = strlen(otp_ctx->otp);
            }
            if (otp_ctx->token_id != NULL) {
                otp_req.otp_token_id.data = otp_ctx->token_id;
                otp_req.otp_token_id.length = strlen(otp_ctx->token_id);
            }
        }

        retval = encode_krb5_pa_otp_req(&otp_req, &encoded_otp_req);
        if (retval != 0) {
            CLIENT_DEBUG("encode_krb5_pa_otp_req failed.\n");
            goto errout;
        }

        pa->length = encoded_otp_req->length;
        pa->contents = (krb5_octet *) encoded_otp_req->data;
        pa->pa_type = KRB5_PADATA_OTP_REQUEST;

        pa_array[0] = pa;
        pa = NULL;
        *pa_data_out = pa_array;
        pa_array = NULL;
    } else {
        CLIENT_DEBUG("Unexpected PA data.\n");
        retval = EINVAL;
        goto errout;
    }

    CLIENT_DEBUG("Successfully processed PA data.\n");
    return 0;

 errout:
    free(pa_array);
    free(pa);
    return retval;
}

krb5_error_code
clpreauth_otp_initvt(krb5_context context, int maj_ver, int min_ver,
                     krb5_plugin_vtable vtable);

krb5_error_code
clpreauth_otp_initvt(krb5_context context, int maj_ver, int min_ver,
                     krb5_plugin_vtable vtable)
{
    krb5_clpreauth_vtable vt;

    if (maj_ver != 1) {
        return KRB5_PLUGIN_VER_NOTSUPP;
    }
    vt = (krb5_clpreauth_vtable) vtable;
    vt->name = "otp";
    vt->pa_type_list = otp_client_supported_pa_types;
    vt->init = otp_client_init;
    vt->fini = otp_client_fini;
    vt->flags = otp_client_get_flags;
    vt->process = otp_client_process;
    vt->gic_opts = otp_client_gic_opts;
    return 0;
}


/************/
/* Server.  */
static int
otp_server_get_flags(krb5_context context, krb5_preauthtype pa_type)
{
    return PA_HARDWARE | PA_REPLACES_KEY;
}


/* Find OTP info for principal in kdb.  */
static int
otp_server_pick_token(struct otp_server_ctx *ctx,
                      krb5_kdcpreauth_rock rock,
                      const char *token_id_hint,
                      krb5_kdcpreauth_callbacks pa_cb,
                      char **token_id_out,
                      struct otp_method **method_out,
                      char **blob_out)
{
    krb5_error_code retval = 0;
    int f;
    char *key = NULL;
    char *val = NULL;
    char *cp = NULL;
    char *saveptr = NULL;
    char *token_id = NULL;
    char *method_name = NULL;
    char *blob = NULL;

    *token_id_out = NULL;
    *method_out = NULL;
    *blob_out = NULL;

    key = strdup("otp-token9");
    if (key == NULL) {
        retval = ENOMEM;
        goto out;
    }
    /* TODO: Support more than 10 OTP tokens per principal (otp-token0
       to otp-token9).  */
    token_id = method_name = blob = NULL;
    for (f = 0; f < 10; f++, key[9]--) {
        pa_cb->free_string(ctx->krb5_context, rock, val);

        retval = pa_cb->get_string(ctx->krb5_context, rock, key, &val);
        if (retval != 0)
            goto out;

        /* val is on the form <otp-token-id>:<method-name>[:<data-blob>] */
        cp = strtok_r(val, ":", &saveptr);
        if (cp == NULL)
            continue;
        free(token_id);
        token_id = strdup(cp);
        cp = strtok_r(NULL, ":", &saveptr);
        if (cp == NULL)
            continue;
        free(method_name);
        method_name = strdup(cp);
        cp = strtok_r(NULL, ":", &saveptr);
        if (cp != NULL) {
            free(blob);
            blob = strdup(cp);
        }
        if (token_id_hint != NULL && strcmp(token_id, token_id_hint) == 0)
            break;
    }

    if (token_id == NULL) {
        SERVER_DEBUG(ENOENT, "Token id not found for principal.");
        retval = ENOENT;
        goto out;
    }
    assert(method_name != NULL);
    for (f = 0; otp_methods[f].name != NULL; f++) {
        if (strcmp(otp_methods[f].name, method_name) == 0) {
            *method_out = otp_methods + f;
        }
    }
    if (*method_out == NULL) {
        SERVER_DEBUG(ENOENT, "Authentication method %s not configured.", method_name);
        retval = ENOENT;
        goto out;
    }

    *token_id_out = token_id;
    *blob_out = blob;

 out:
    free(key);
    pa_cb->free_string(ctx->krb5_context, rock, val);
    return retval;
}

/* Free a request context. */
static void
otp_server_free_req_ctx(struct otp_req_ctx **request)
{
    if (*request == NULL)
        return;
    free((*request)->token_id);
    free((*request)->blob);
    free(*request);
    *request = NULL;
}

static void
otp_server_free_modreq(krb5_context context,
                       krb5_kdcpreauth_moddata moddata,
                       krb5_kdcpreauth_modreq modreq)
{
    otp_server_free_req_ctx((struct otp_req_ctx **) &modreq);
}

/* Create a request context with the client, blob, token and method,
   for use in the server edata and verify methods. */
static int
otp_server_create_req_ctx(struct otp_server_ctx *ctx,
                          krb5_kdcpreauth_rock rock,
                          const char *token_id_hint,
                          krb5_kdcpreauth_callbacks pa_cb,
                          struct otp_req_ctx **req_out)
{
    krb5_error_code retval = 0;
    struct otp_req_ctx *req = NULL;

    *req_out = NULL;
    req = calloc(1, sizeof(struct otp_req_ctx));
    if (req == NULL)
        return ENOMEM;

    retval = otp_server_pick_token(ctx, rock, token_id_hint, pa_cb,
                                   &req->token_id, &req->method, &req->blob);
    if (retval != 0) {
        SERVER_DEBUG(retval, "Error getting OTP info for principal: %d.", retval);
        otp_server_free_req_ctx(&req);
        return retval;
    }

    SERVER_DEBUG(0, "Token id [%s] found; method [%s], blob [%s].",
                 req->token_id, req->method->name, req->blob ? req->blob : "");
    *req_out = req;
    return 0;
}

static char *
get_config(struct otp_server_ctx *otp_ctx,
           const char *realm,
           const char *str)
{
    krb5_error_code retval = 0;
    krb5_context k5_ctx = NULL;
    char *realm_copy = NULL;
    profile_t profile = NULL;
    char *result = NULL;

    assert(otp_ctx != NULL);
    k5_ctx = otp_ctx->krb5_context;
    assert(k5_ctx != NULL);
    retval = krb5_get_profile(k5_ctx, &profile);
    if (retval != 0) {
        SERVER_DEBUG(retval, "%s: krb5_get_profile error.", __func__);
        goto out;
    }
    if (realm == NULL) {
        retval = krb5_get_default_realm(k5_ctx, &realm_copy);
        if (retval != 0) {
            SERVER_DEBUG(retval, "%s:  krb5_get_default_realm error.",
                         __func__);
            goto out;
        }
        realm = realm_copy;
    }
    retval = profile_get_string(profile, KRB5_CONF_REALMS, realm, str, NULL,
                                &result);
    if (retval != 0) {
        SERVER_DEBUG(retval, "%s: profile_get_string error.", __func__);
        result = NULL;
        goto out;
    }

 out:
    if (realm_copy != NULL) {
        krb5_free_default_realm(k5_ctx, realm_copy);
        realm_copy = NULL;
    }
    profile_release(profile);
    profile = NULL;
    return result;
}

static void
server_init_methods(struct otp_server_ctx *ctx)
{
    int f;
    int err;

    for (f = 0; otp_methods[f].name != NULL; f++) {
        struct otp_method *m = &otp_methods[f];
        err = m->init(ctx, get_config, &m->ftable, &m->context);
        if (err == 0) {
            m->enabled_flag = 1;
        }
        else {
            SERVER_DEBUG(err, "Failing init for method [%s].", m->name);
        }
    }
}

static krb5_error_code
otp_server_init(krb5_context krb5_ctx,
                krb5_kdcpreauth_moddata *moddata_out,
                const char **realmnames)
{
    struct otp_server_ctx *ctx = NULL;
    krb5_error_code retval = 0;

    assert(moddata_out != NULL);

    ctx = calloc(1, sizeof(*ctx));
    if (ctx == NULL) {
        retval = ENOMEM;
        goto errout;
    }
#ifdef DEBUG
    ctx->magic = MAGIC_OTP_SERVER_CTX;
#endif

    ctx->krb5_context = krb5_ctx;
    server_init_methods(ctx);
    *moddata_out = (krb5_kdcpreauth_moddata) ctx;

    return 0;

 errout:
    free (ctx);
    return retval;
}

static void
server_fini_methods(struct otp_server_ctx *ctx)
{
    int f;

    for (f = 0; otp_methods[f].name != NULL; f++) {
        struct otp_method *m = &otp_methods[f];
        if (m->enabled_flag) {
            assert(m->ftable);
            if (m->ftable->server_fini) {
                m->ftable->server_fini(m->context);
            }
            free (m->ftable);
        }
    }
}

static void
otp_server_fini(krb5_context context, krb5_kdcpreauth_moddata moddata)
{
    struct otp_server_ctx *ctx = (struct otp_server_ctx *) moddata;
    assert(ctx != NULL);

    server_fini_methods(ctx);
    free(ctx);
}

static void
otp_server_get_edata(krb5_context context,
                     krb5_kdc_req *request,
                     krb5_kdcpreauth_callbacks cb,
                     krb5_kdcpreauth_rock rock,
                     krb5_kdcpreauth_moddata moddata,
                     krb5_preauthtype pa_type,
                     krb5_kdcpreauth_edata_respond_fn respond,
                     void *arg)
{
    krb5_error_code retval = -1;
    krb5_keyblock *armor_key = NULL;
    krb5_pa_data *pa = NULL;
    krb5_pa_otp_challenge otp_challenge;
    krb5_data *encoded_otp_challenge = NULL;
    struct otp_server_ctx *otp_ctx = (struct otp_server_ctx *) moddata;
    krb5_timestamp now_sec;
    krb5_int32 now_usec;

    assert(otp_ctx != NULL);
    memset(&otp_challenge, 0, sizeof(otp_challenge));

    armor_key = cb->fast_armor(context, rock);
    if (armor_key == NULL) {
        SERVER_DEBUG(EINVAL, "No armor key found when preparing challenge.");
        (*respond)(arg,  EINVAL, NULL);
        return;
    }

    pa = calloc(1, sizeof(krb5_pa_data));
    if (pa == NULL) {
        (*respond)(arg, ENOMEM, NULL);
        return;
    }

    /* Create nonce from random data + timestamp.  Length of random
       data equals the length of the server key.  The timestamp is 4
       octets current time, seconds since the epoch and 4 bytes
       microseconds, both encoded in network byte order.  */
    otp_challenge.nonce.length = armor_key->length + 8;
    otp_challenge.nonce.data = (char *) malloc(otp_challenge.nonce.length);
    if (otp_challenge.nonce.data == NULL) {
        (*respond)(arg, ENOMEM, NULL);
        return;
    }
    retval = krb5_c_random_make_octets(context, &otp_challenge.nonce);
    if (retval != 0) {
        SERVER_DEBUG(retval, "Unable to create random data for nonce.");
        (*respond)(arg, retval, NULL);
        return;
    }
    retval = krb5_us_timeofday(context, &now_sec, &now_usec);
    if (retval != 0) {
        SERVER_DEBUG(retval, "Unable to get current time.");
        (*respond)(arg, retval, NULL);
        return;
    }
    *((uint32_t *) (otp_challenge.nonce.data + armor_key->length)) =
        htonl(now_sec);
    *((uint32_t *) (otp_challenge.nonce.data + armor_key->length + 4)) =
        htonl(now_usec);

    otp_challenge.n_otp_tokeninfo = 1;
    otp_challenge.otp_tokeninfo = calloc(otp_challenge.n_otp_tokeninfo,
                                         sizeof(krb5_otp_tokeninfo));
    if (otp_challenge.otp_tokeninfo == NULL) {
        (*respond)(arg,  ENOMEM, NULL);
        return;
    }
    /* TODO: Delegate to otp methods to decide on the flags.  */
    otp_challenge.otp_tokeninfo[0].flags = 0;

    /* Encode challenge.  */
    retval = encode_krb5_pa_otp_challenge(&otp_challenge,
                                          &encoded_otp_challenge);
    if (retval != 0) {
        SERVER_DEBUG(retval, "Unable to encode challenge.");
        free(otp_challenge.otp_tokeninfo);
        (*respond)(arg, retval, NULL);
        return;
    }

    pa->pa_type = KRB5_PADATA_OTP_CHALLENGE;
    pa->contents = (krb5_octet *) encoded_otp_challenge->data;
    pa->length = encoded_otp_challenge->length;

    (*respond)(arg, retval, pa);
}

static void
otp_server_verify_padata(krb5_context context,
                         krb5_data *req_pkt,
                         krb5_kdc_req *request,
                         krb5_enc_tkt_part *enc_tkt_reply,
                         krb5_pa_data *data,
                         krb5_kdcpreauth_callbacks cb,
                         krb5_kdcpreauth_rock rock,
                         krb5_kdcpreauth_moddata moddata,
                         krb5_kdcpreauth_verify_respond_fn respond,
                         void *arg)
{
    krb5_pa_otp_req *otp_req = NULL;
    krb5_error_code retval = KRB5KDC_ERR_PREAUTH_FAILED;
    krb5_data encoded_otp_req;
    char *otp = NULL;
    char *tokenid = NULL;
    int ret;
    krb5_keyblock *armor_key = NULL;
    krb5_data decrypted_data;
    struct otp_server_ctx *otp_ctx = (struct otp_server_ctx *) moddata;
    struct otp_req_ctx *req_ctx = NULL;
    krb5_timestamp now_sec, ts_sec;
    krb5_int32 now_usec, ts_usec;

    if (otp_ctx == NULL) {
        retval = EINVAL;
        SERVER_DEBUG(retval,
                     "No OTP server context found when verifying padata.");
        goto errout;
    }

    encoded_otp_req.length = data->length;
    encoded_otp_req.data = (char *) data->contents;

    retval = decode_krb5_pa_otp_req(&encoded_otp_req, &otp_req);
    if (retval != 0) {
        SERVER_DEBUG(retval, "Unable to decode OTP request.");
        goto errout;
    }

    if (otp_req->enc_data.ciphertext.data == NULL) {
        retval = EINVAL;
        SERVER_DEBUG(retval, "Missing encData in PA-OTP-REQUEST.");
        goto errout;
    }

    decrypted_data.length = otp_req->enc_data.ciphertext.length;
    decrypted_data.data = (char *) malloc(decrypted_data.length);
    if (decrypted_data.data == NULL) {
        retval = ENOMEM;
        goto errout;
    }

    armor_key = cb->fast_armor(context, rock);
    if (armor_key == NULL) {
        retval = EINVAL;
        SERVER_DEBUG(retval, "No armor key found when verifying padata.");
        goto errout;
    }

    retval = krb5_c_decrypt(context, armor_key, KRB5_KEYUSAGE_PA_OTP_REQUEST,
                            NULL, &otp_req->enc_data, &decrypted_data);
    if (retval != 0) {
        SERVER_DEBUG(retval, "Unable to decrypt encData in PA-OTP-REQUEST.");
        goto errout;
    }

    /* Verify the server nonce (PA-OTP-ENC-REQUEST).  */
    if (decrypted_data.length != 8 + armor_key->length) {
        retval = EINVAL;
        SERVER_DEBUG(retval, "Invalid server nonce length.");
        goto errout;
    }
    if (krb5_us_timeofday(context, &now_sec, &now_usec)) {
        retval = EINVAL;
        SERVER_DEBUG(retval, "Unable to get current time.");
        goto errout;
    }

    /* FIXME: Use krb5int_check_clockskew() rather than using
       context->clockskew ourselves -- krb5_context is not public.
       Have to wait for it to become public though.  */
    ts_sec = ntohl(*((uint32_t *) (decrypted_data.data + armor_key->length)));
    ts_usec = ntohl(*((uint32_t *) (decrypted_data.data + armor_key->length + 4)));
    if (labs(now_sec - ts_sec) > context->clockskew
        || (labs(now_sec - ts_sec) == context->clockskew
            && ((now_sec > ts_sec && now_usec > ts_usec)
                || (now_sec < ts_sec && now_usec < ts_usec)))) {
        retval = KRB5KRB_AP_ERR_SKEW;
        SERVER_DEBUG(retval, "Bad timestamp in PA-OTP-ENC-REQUEST.");
        goto errout;
    }
    krb5_free_data_contents(context, &decrypted_data);

    /* Get OTP and potential token id hint from user.  */
    otp = strndup(otp_req->otp_value.data, otp_req->otp_value.length);
    if (otp == NULL) {
        retval = ENOMEM;
        goto errout;
    }
    SERVER_DEBUG(0, "Got OTP [%s].", otp);
    if (otp_req->otp_token_id.data != NULL) {
        tokenid = strndup(otp_req->otp_token_id.data,
                          otp_req->otp_token_id.length);
        if (tokenid == NULL) {
            retval = ENOMEM;
            goto errout;
        }
        SERVER_DEBUG(0, "Got tokenid hint [%s].", tokenid);
    }

    /* Create request context.  */
    retval = otp_server_create_req_ctx(otp_ctx, rock, tokenid, cb, &req_ctx);
    free(tokenid);
    tokenid = NULL;
    if (retval != 0) {
        goto errout;
    }

    assert(req_ctx->method->ftable != NULL);
    assert(req_ctx->method->ftable->server_verify != NULL);
    ret = req_ctx->method->ftable->server_verify(req_ctx, otp);
    free(otp);
    otp = NULL;

    if (ret != 0) {
        retval = KRB5KDC_ERR_PREAUTH_FAILED;
        SERVER_DEBUG(retval, "Verification for [%s] failed with %d.",
                     req_ctx->token_id, ret);
        goto errout;
    }


    enc_tkt_reply->flags |= TKT_FLG_PRE_AUTH;
    enc_tkt_reply->flags |= TKT_FLG_HW_AUTH; /* FIXME: Let the OTP
                                                method decide about
                                                the HW flag?  */
    SERVER_DEBUG(0, "Verification succeeded for [%s].", req_ctx->token_id);

    /* Request context is consumed by the free_modreq_fn.  */
    (*respond)(arg, 0, (krb5_kdcpreauth_modreq) req_ctx, NULL, NULL);
    return;

 errout:
    free(otp);
    otp = NULL;
    free(tokenid);
    tokenid = NULL;
    krb5_free_data_contents(context, &decrypted_data);
    otp_server_free_req_ctx(&req_ctx);
    (*respond)(arg, retval, NULL, NULL, NULL);
}

static krb5_error_code
otp_server_return_padata(krb5_context context,
                         krb5_pa_data *padata,
                         krb5_data *req_pkt,
                         krb5_kdc_req *request,
                         krb5_kdc_rep *reply,
                         krb5_keyblock *encrypting_key,
                         krb5_pa_data **send_pa_out,
                         krb5_kdcpreauth_callbacks cb,
                         krb5_kdcpreauth_rock rock,
                         krb5_kdcpreauth_moddata moddata,
                         krb5_kdcpreauth_modreq modreq)
{
    krb5_keyblock *reply_key = NULL;
    krb5_error_code retval = -1;

    if (modreq == NULL) {
        SERVER_DEBUG(0, "Not handled by me.");
        return 0;
    }

    /* Replace the reply key with the FAST armor key.  */
    reply_key = cb->fast_armor(context, rock);
    if (reply_key == NULL) {
        return EINVAL;
        SERVER_DEBUG(retval, "No armor key found when returning padata.");
    }
    krb5_free_keyblock_contents(context, encrypting_key);
    retval = krb5_copy_keyblock_contents(context, reply_key, encrypting_key);
    if (retval != 0) {
        SERVER_DEBUG(retval, "Unable to copy reply key.");
        return retval;
    }

    return 0;
}

static krb5_preauthtype otp_server_supported_pa_types[] = {
    KRB5_PADATA_OTP_REQUEST,
    0
};

krb5_error_code
kdcpreauth_otp_initvt(krb5_context context, int maj_ver, int min_ver,
                      krb5_plugin_vtable vtable);

krb5_error_code
kdcpreauth_otp_initvt(krb5_context context, int maj_ver, int min_ver,
                      krb5_plugin_vtable vtable)
{
    krb5_kdcpreauth_vtable vt;

    if (maj_ver != 1) {
        return KRB5_PLUGIN_VER_NOTSUPP;
    }
    vt = (krb5_kdcpreauth_vtable) vtable;
    vt->name = "otp";
    vt->pa_type_list = otp_server_supported_pa_types;
    vt->init = otp_server_init;
    vt->fini = otp_server_fini;
    vt->flags = otp_server_get_flags;
    vt->edata = otp_server_get_edata;
    vt->verify = otp_server_verify_padata;
    vt->return_padata = otp_server_return_padata;
    vt->free_modreq = otp_server_free_modreq;

    return 0;
}<|MERGE_RESOLUTION|>--- conflicted
+++ resolved
@@ -102,11 +102,8 @@
 #endif
 #if defined (OTP_PREAUTH_ENABLE_YKCLIENT)
 #include "m_ykclient.h"
-<<<<<<< HEAD
+#endif
 #include "m_pam.h"
-=======
-#endif
->>>>>>> ae7bf538
 
 /* Configured OTP methods.  */
 struct otp_method otp_methods[] = {
@@ -115,11 +112,8 @@
 #endif
 #if defined (OTP_PREAUTH_ENABLE_YKCLIENT)
     {"ykclient", otp_ykclient_server_init, 0, NULL, NULL},
-<<<<<<< HEAD
+#endif
     {"pam", otp_pam_server_init, 0, NULL, NULL},
-=======
-#endif
->>>>>>> ae7bf538
     {NULL, NULL, 0, NULL, NULL}
 };
 
