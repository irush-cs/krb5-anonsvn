/* -*- mode: c; c-basic-offset: 4; indent-tabs-mode: nil -*- */
/*
 * Copyright 2011 NORDUnet A/S.  All rights reserved.
 *
 * Redistribution and use in source and binary forms, with or without
 * modification, are permitted provided that the following conditions are met:
 *
 *    1. Redistributions of source code must retain the above copyright
 *       notice, this list of conditions and the following disclaimer.
 *
 *    2. Redistributions in binary form must reproduce the above copyright
 *       notice, this list of conditions and the following disclaimer in
 *       the documentation and/or other materials provided with the
 *       distribution.
 *
 * THIS SOFTWARE IS PROVIDED BY THE COPYRIGHT HOLDERS AND CONTRIBUTORS "AS
 * IS" AND ANY EXPRESS OR IMPLIED WARRANTIES, INCLUDING, BUT NOT LIMITED
 * TO, THE IMPLIED WARRANTIES OF MERCHANTABILITY AND FITNESS FOR A
 * PARTICULAR PURPOSE ARE DISCLAIMED. IN NO EVENT SHALL THE COPYRIGHT OWNER
 * OR CONTRIBUTORS BE LIABLE FOR ANY DIRECT, INDIRECT, INCIDENTAL, SPECIAL,
 * EXEMPLARY, OR CONSEQUENTIAL DAMAGES (INCLUDING, BUT NOT LIMITED TO,
 * PROCUREMENT OF SUBSTITUTE GOODS OR SERVICES; LOSS OF USE, DATA, OR
 * PROFITS; OR BUSINESS INTERRUPTION) HOWEVER CAUSED AND ON ANY THEORY OF
 * LIABILITY, WHETHER IN CONTRACT, STRICT LIABILITY, OR TORT (INCLUDING
 * NEGLIGENCE OR OTHERWISE) ARISING IN ANY WAY OUT OF THE USE OF THIS
 * SOFTWARE, EVEN IF ADVISED OF THE POSSIBILITY OF SUCH DAMAGE.
 */

#include "k5-int.h"
#include <krb5/krb5.h>
#include "adm_proto.h"          /* for krb5_klog_syslog */
#include "net-server.h"

void SERVER_DEBUG(errcode_t, const char *, ...);
void CLIENT_DEBUG(const char *, ...);


#define OTP_METHOD_CONTEXT(c) (c)->method->context

struct otp_method_ftable;
struct otp_tlv;
struct otp_server_ctx;
struct otp_req_ctx;

/** Function for searching the kdb.
    FIXME: Remove?  OTP methods should probably use the binary blob
    only and not know anything else from the kdb.  */
typedef int (*search_db_func_t)(void *krb_ctx,
                                int search,
                                void **state,
                                struct otp_tlv **tlv_out);

/** Function for getting a configuration option from krb5.conf.  */
typedef char *(*get_config_func_t)(struct otp_server_ctx *otp_ctx,
                                   const char *realm,
                                   const char *str);

/* Function for initializing an OTP method.  Invoked when the OTP
   plugin is loaded.  */
typedef int (*otp_server_init_func_t)(struct otp_server_ctx *context,
                                      get_config_func_t get_config,
                                      struct otp_method_ftable **ftable,
                                      void **method_context);
/* Function for cleaning up after an OTP method.  Invoked when the OTP
   plugin is unloaded.  */
typedef void (*otp_server_fini_func_t)(void *method_context);

/** Function for verifying an OTP.  Returns 0 on successful verification.  */
typedef int (*otp_server_verify_func_t)(const struct otp_req_ctx *req_ctx,
                                        const char *pw);

/* Function to set up the challange to be sent to the client. */
typedef int (*otp_server_challenge_func_t)(const struct otp_req_ctx *ctx,
                                           krb5_otp_tokeninfo *tokeninfo);

struct otp_tlv {
    unsigned int type;
    size_t length;
    void *value;
};

struct otp_method_ftable {
    /** Fini function invoked when the OTP plugin is unloaded.  */
    otp_server_fini_func_t server_fini;
    /** Verification function, see \a otp_server_verify_func_t.  */
    otp_server_verify_func_t server_verify;
    /** Set up any necessary parameters in the krb5_pa_otp_challenge */
    otp_server_challenge_func_t server_challenge;
};

struct otp_method {
    char *name;
    otp_server_init_func_t init;
    char enabled_flag;
    void *context;
    struct otp_method_ftable *ftable;
};

struct otp_client_ctx {
    char *otp;
    char *token_id;
};

struct otp_server_ctx {
#ifdef DEBUG
#define MAGIC_OTP_SERVER_CTX 0xbeef4711
    unsigned int magic;
#endif
    krb5_context krb5_context;
};

struct otp_req_ctx {
    /** OTP token identity.  */
    char *token_id;
    /** Authentication method to be used for this request.  */
    struct otp_method *method;
    /** Opaque data blob passed to authentication method.  */
    char *blob;
<<<<<<< HEAD
    /** The client address. */
    char* from;
};
=======
};

/*
 * otp profile helper functions
 */

/** Checks whether the otp should be echoed or not based on the given prompt
    and realm. Both prompt and realm can be NULL. */
long
otp_profile_get_hidden(profile_t profile,
                       const char *prompt,
                       const krb5_data *realm);

/** Returns the otp_service for the realm. If realm is NULL or doesn't have an
    otp_service, then the libdefaults' is used. Returns NULL if no otp_service
    is available.

    The returned value should be freed.
*/
char*
otp_profile_get_service(profile_t profile,
                        const krb5_data *realm);
>>>>>>> 21bba5f6
<|MERGE_RESOLUTION|>--- conflicted
+++ resolved
@@ -116,11 +116,8 @@
     struct otp_method *method;
     /** Opaque data blob passed to authentication method.  */
     char *blob;
-<<<<<<< HEAD
     /** The client address. */
     char* from;
-};
-=======
 };
 
 /*
@@ -142,5 +139,4 @@
 */
 char*
 otp_profile_get_service(profile_t profile,
-                        const krb5_data *realm);
->>>>>>> 21bba5f6
+                        const krb5_data *realm);