/* -*- mode: c; c-basic-offset: 4; indent-tabs-mode: nil -*- */
/*
 * Copyright (C) 2006 Red Hat, Inc.
 * Copyright (C) 2011 NORDUnet A/S.
 * All rights reserved.
 *
 * Redistribution and use in source and binary forms, with or without
 * modification, are permitted provided that the following conditions are met:
 *
 *     * Redistributions of source code must retain the above copyright
 *       notice, this list of conditions and the following disclaimer.
 *     * Redistributions in binary form must reproduce the above copyright
 *       notice, this list of conditions and the following disclaimer in
 *       the documentation and/or other materials provided with the
 *       distribution.
 *     * Neither the name of Red Hat, Inc., nor the names of its
 *       contributors may be used to endorse or promote products derived
 *       from this software without specific prior written permission.
 *
 * THIS SOFTWARE IS PROVIDED BY THE COPYRIGHT HOLDERS AND CONTRIBUTORS "AS
 * IS" AND ANY EXPRESS OR IMPLIED WARRANTIES, INCLUDING, BUT NOT LIMITED
 * TO, THE IMPLIED WARRANTIES OF MERCHANTABILITY AND FITNESS FOR A
 * PARTICULAR PURPOSE ARE DISCLAIMED. IN NO EVENT SHALL THE COPYRIGHT OWNER
 * OR CONTRIBUTORS BE LIABLE FOR ANY DIRECT, INDIRECT, INCIDENTAL, SPECIAL,
 * EXEMPLARY, OR CONSEQUENTIAL DAMAGES (INCLUDING, BUT NOT LIMITED TO,
 * PROCUREMENT OF SUBSTITUTE GOODS OR SERVICES; LOSS OF USE, DATA, OR
 * PROFITS; OR BUSINESS INTERRUPTION) HOWEVER CAUSED AND ON ANY THEORY OF
 * LIABILITY, WHETHER IN CONTRACT, STRICT LIABILITY, OR TORT (INCLUDING
 * NEGLIGENCE OR OTHERWISE) ARISING IN ANY WAY OUT OF THE USE OF THIS
 * SOFTWARE, EVEN IF ADVISED OF THE POSSIBILITY OF SUCH DAMAGE.
 */

/*
  A successful OTP authentication follows this process on the KDC.

  (1) The kdb is searched for an OTP token identity (KRB5_TL_OTP_ID),
      matching what might be found in preauth attribute "OTP_TOKENID".

  (2) An authn method, i.e. a function, is picked from the result of
      (1).

  (3) The kdb is searched for an OTP method data blob
      (KRB5_TL_OTP_BLOB) matching the token id used.

  (4) The authn method from (2) is invoked with the binary blob from
      (3).

  (5) The result from (4) is returned.


  Two new tl-data types are defined for the krbExtraData field in the
  Kerberos database, KRB5_TL_OTP_ID and KRB5_TL_OTP_BLOB.

  KRB5_TL_OTP_ID is a string with two tokens separated by a colon.

    <otp-token-id>:<method-name>

    otp-token-id identifies a unique token on the form of a class A
    OATH token identifier as specified in
    http://www.openauthentication.org/oath-id: MMTTUUUUUUUU.
    M=manufacturer, T=token type, U=manufacturer unique id
    method-name.

    method-name identifies the method to use for authentication
    (f.ex. "basicauth", "ykclient" or "nativehotp").  The method name
    maps to a function in the OTP plugin or possibly in a second-level
    plugin.  A method may use the prefix "otp_<method-name>_" for
    profile names in krb5.conf.

  KRB5_TL_OTP_BLOB is a binary blob tagged with a token id.

    <otp-token-id>:<binary-blob>

    otp-token-id is the same token identifier as found in a
    KRB5_TL_OTP_ID.

    binary-blob is a binary blob passed to the authentication method
    chosen based on the KRB5_TL_OTP_ID.

  A token id may be passed to the KDC using the pre-authentication
  attribute "OTP_TOKENID".  If no OTP_TOKENID is provided, the first
  KRB5_TL_OTP_ID found in the kdb is used.

  If OTP is not passed to the client by other means (gic), the standard
  prompter is used with the otp_service as prompt (excluding trailing spaces
  and semicolons). The otp_hidden subsection in krb5.conf (in the libdefaults
  section) can be used to specify which otp_service will have a hidden prompt
  (echo password). e.g.

      [libdefaults]
          otp_hidden = {
              My_OTP = false
              OTP_Password = true
          }

  This should be set on the client machine configuration.

 */

#include <stdbool.h>
#include <string.h>
#include <stdio.h>
#include <errno.h>
#include <assert.h>

#include "../lib/krb5/asn.1/asn1_encode.h"
#include <krb5/preauth_plugin.h>
#include "../fast_factor.h"


/* FIXME: Belong in krb5.hin.  */
#define KRB5_KEYUSAGE_PA_OTP_REQUEST 		45
#define KRB5_PADATA_OTP_CHALLENGE  141
#define KRB5_PADATA_OTP_REQUEST    142
#define KRB5_PADATA_OTP_CONFIRM    143
#define KRB5_PADATA_OTP_PIN_CHANGE 144

/* FIXME: Belong in kdb.h.  */
#define KRB5_TL_OTP_ID                  0x0800 /* OTP token id */
#define KRB5_TL_OTP_BLOB                0x1000 /* OTP binary blob */


#define OTP_FLAG_RESERVED 0
#define OTP_FLAG_NEXT_OTP (1u<<1)
#define OTP_FLAG_COMBINE (1u<<2)
#define OTP_FLAG_PIN_REQUIRED (1u<<3)
#define OTP_FLAG_PIN_NOT_REQUIRED (1u<<4)
#define OTP_FLAG_MUST_ENCRYPT_NONCE (1u<<5)

/* A (class A) OATH token identifier as specified in
   http://www.openauthentication.org/oath-id: MMTTUUUUUUUU.
   M=manufacturer, T=token type, U=manufacturer unique id.  */
#define TOKEN_ID_LENGTH 12

#include "otp.h"
#include "m_basicauth.h"
#include "m_ykclient.h"
#include "m_pam.h"

/* Configured OTP methods.  */
struct otp_method otp_methods[] = {
    {"basicauth", otp_basicauth_server_init, 0, NULL, NULL},
<<<<<<< HEAD
=======
    {"ykclient", otp_ykclient_server_init, 0, NULL, NULL},
    {"pam", otp_pam_server_init, 0, NULL, NULL},
>>>>>>> 54a9764c
    {NULL, NULL, 0, NULL, NULL}
};


/************/
/* Client.  */
static krb5_preauthtype otp_client_supported_pa_types[] = {
    KRB5_PADATA_OTP_CHALLENGE,
    0
};

static int
otp_client_init(krb5_context context, krb5_clpreauth_moddata *moddata_out)
{
    struct otp_client_ctx *ctx = NULL;

    ctx = calloc(1, sizeof(*ctx));
    if (ctx == NULL) {
        return ENOMEM;
    }
    *moddata_out = (krb5_clpreauth_moddata) ctx;
    return 0;
}

static void
otp_client_fini(krb5_context context, krb5_clpreauth_moddata moddata)
{
    struct otp_client_ctx *ctx = (struct otp_client_ctx *) moddata;

    if (ctx == NULL) {
        return;
    }
    free(ctx->otp);
    free(ctx);
}

static int
otp_client_get_flags(krb5_context context, krb5_preauthtype pa_type)
{
    return PA_REAL;
}

static krb5_error_code
otp_client_gic_opts(krb5_context context,
                    krb5_clpreauth_moddata moddata,
                    krb5_get_init_creds_opt *gic_opt,
                    const char *attr,
                    const char *value)
{
    struct otp_client_ctx *otp_ctx = (struct otp_client_ctx *) moddata;

    if (otp_ctx == NULL) {
        CLIENT_DEBUG("Missing context.\n");
        return KRB5_PREAUTH_FAILED;
    }

    if (strcmp(attr, "OTP") == 0) {
        if (otp_ctx->otp != NULL) {
            krb5_set_error_message(context, KRB5_PREAUTH_FAILED,
                                   "OTP can not be given twice.\n");
            return KRB5_PREAUTH_FAILED;
        }

        otp_ctx->otp = strdup(value);
        if (otp_ctx->otp == NULL) {
            krb5_set_error_message(context, KRB5_PREAUTH_FAILED,
                                   "Unable to copy OTP.\n");
            return ENOMEM;
        }

        CLIENT_DEBUG("Got OTP [%s].\n", otp_ctx->otp);
    }

    return 0;
}

static krb5_error_code
otp_client_process(krb5_context context,
                   krb5_clpreauth_moddata moddata,
                   krb5_clpreauth_modreq modreq,
                   krb5_get_init_creds_opt *opt,
                   krb5_clpreauth_get_data_fn get_data,
                   krb5_clpreauth_rock rock,
                   krb5_kdc_req *request,
                   krb5_data *encoded_request_body,
                   krb5_data *encoded_previous_request,
                   krb5_pa_data *padata,
                   krb5_prompter_fct prompter,
                   void *prompter_data,
                   krb5_clpreauth_get_as_key_fn gak_fct,
                   void *gak_data,
                   krb5_data *salt,
                   krb5_data *s2kparams,
                   krb5_keyblock *as_key,
                   krb5_pa_data ***out_padata)
{
    krb5_error_code retval = 0;
    krb5_keyblock *armor_key = NULL;
    krb5_pa_data *pa = NULL;
    krb5_pa_data **pa_array = NULL;
    struct otp_client_ctx *otp_ctx = (struct otp_client_ctx *) moddata;
    krb5_pa_otp_req otp_req;
    krb5_data *encoded_otp_req = NULL;
    krb5_pa_otp_challenge *otp_challenge = NULL;
    krb5_data encoded_otp_challenge;
    krb5_prompt prompt[1];
    int hidden = 0;
    char buffer[256];
    char* c;

    retval = fast_get_armor_key(context, get_data, rock, &armor_key);
    if (retval != 0 || armor_key == NULL) {
        CLIENT_DEBUG("Missing armor key.\n");
        goto errout;
    }

    krb5_free_keyblock_contents(context, as_key);
    retval = krb5_copy_keyblock_contents(context, armor_key, as_key);
    krb5_free_keyblock(context, armor_key);
    if (retval != 0) {
        CLIENT_DEBUG("krb5_copy_keyblock_contents failed.\n");
        goto errout;
    }

    CLIENT_DEBUG("Got [%d] bytes padata type [%d].\n", padata->length,
                 padata->pa_type);

    if (padata->pa_type == KRB5_PADATA_OTP_CHALLENGE) {
        if (padata->length != 0) {
            encoded_otp_challenge.data = (char *) padata->contents;
            encoded_otp_challenge.length = padata->length;
            retval = decode_krb5_pa_otp_challenge(&encoded_otp_challenge,
                                                  &otp_challenge);
            if (retval != 0) {
                goto errout;
            }
        }

        if (otp_challenge->nonce.data == NULL) {
            CLIENT_DEBUG("Missing nonce in OTP challenge.\n");
            retval = EINVAL;
            goto errout;
        }

        memset(&otp_req, 0, sizeof(otp_req));

        retval = krb5_c_encrypt_length(context, as_key->enctype,
                                       otp_challenge->nonce.length,
                                       (size_t *) &otp_req.enc_data.ciphertext.length);
        if (retval != 0) {
            CLIENT_DEBUG("krb5_c_encrypt_length failed.\n");
            goto errout;
        }

        otp_req.enc_data.ciphertext.data =
            (char *) malloc(otp_req.enc_data.ciphertext.length);
        if (otp_req.enc_data.ciphertext.data == NULL) {
            CLIENT_DEBUG("Out of memory.\n");
            retval = ENOMEM;
            goto errout;
        }

        retval = krb5_c_encrypt(context, as_key, KRB5_KEYUSAGE_PA_OTP_REQUEST,
                                NULL, &otp_challenge->nonce, &otp_req.enc_data);
        if (retval != 0) {
            CLIENT_DEBUG("Failed to encrypt nonce.\n");
            goto errout;
        }

        pa = calloc(1, sizeof(krb5_pa_data));
        if (pa == NULL) {
            retval = ENOMEM;
            goto errout;
        }

        pa_array = calloc(2, sizeof(krb5_pa_data *));
        if (pa_array == NULL) {
            retval = ENOMEM;
            goto errout;
        }

        if (otp_ctx->otp == NULL) {
            strncpy(buffer, otp_challenge->otp_service.data, sizeof(buffer));
            buffer[sizeof(buffer) - 1] = 0;
            c = buffer;
            while (*c != 0) {
                if (*c == ' ') *c = '_';
                ++c;
            }
            if (profile_get_boolean(context->profile,
                                    KRB5_CONF_LIBDEFAULTS,
                                    "otp_hidden",
                                    buffer,
                                    0, &hidden) != 0) {
                CLIENT_DEBUG("%s: profile_get_boolean error: %d.", __func__,
                             retval);
            }
            CLIENT_DEBUG("profile_get_boolean(%s, %s, %s) = %i\n",
                         KRB5_CONF_LIBDEFAULTS, "otp_hidden", buffer, hidden);
            if (otp_challenge->otp_service.length == 0) {
                prompt[0].prompt = "OTP";
            } else {
                prompt[0].prompt = otp_challenge->otp_service.data;
            }
            prompt[0].hidden = hidden;
            prompt[0].reply = calloc(1, sizeof(krb5_data));
            if (prompt[0].reply == NULL) {
                retval = ENOMEM;
                goto errout;
            }
            prompt[0].reply->length = 64;
            prompt[0].reply->data = calloc(1, 64);
            if (prompt[0].reply->data == NULL) {
                free(prompt[0].reply);
                retval = ENOMEM;
                goto errout;
            }
#ifdef DEBUG
            prompter(context, prompter_data, "Name", "Banner", 1, prompt);
#else
            prompter(context, prompter_data, NULL, NULL, 1, prompt);
#endif
            otp_ctx->otp = prompt[0].reply->data;
            free(prompt[0].reply);
        }
#ifdef DEBUG
        if (strlen(otp_ctx->otp) == 0) {
            CLIENT_DEBUG("Got zero length OTP from client.\n");
        }
#endif
        otp_req.otp_value.data = otp_ctx->otp;
        otp_req.otp_value.length = strlen(otp_ctx->otp);

        retval = encode_krb5_pa_otp_req(&otp_req, &encoded_otp_req);
        if (retval != 0) {
            CLIENT_DEBUG("encode_krb5_pa_otp_req failed.\n");
            goto errout;
        }

        pa->length = encoded_otp_req->length;
        pa->contents = (unsigned char *) encoded_otp_req->data;
        pa->pa_type = KRB5_PADATA_OTP_REQUEST;

        pa_array[0] = pa;
        pa = NULL;
        *out_padata = pa_array;
        pa_array = NULL;
    } else {
        CLIENT_DEBUG("Unexpected PA data.\n");
        retval = EINVAL;
        goto errout;
    }

    CLIENT_DEBUG("Successfully processed PA data.\n");
    return 0;

 errout:
    free(pa_array);
    free(pa);
    return retval;
}

krb5_error_code
clpreauth_otp_initvt(krb5_context context, int maj_ver, int min_ver,
                     krb5_plugin_vtable vtable);

krb5_error_code
clpreauth_otp_initvt(krb5_context context, int maj_ver, int min_ver,
                     krb5_plugin_vtable vtable)
{
    krb5_clpreauth_vtable vt;

    if (maj_ver != 1) {
        return KRB5_PLUGIN_VER_NOTSUPP;
    }
    vt = (krb5_clpreauth_vtable) vtable;
    vt->name = "otp";
    vt->pa_type_list = otp_client_supported_pa_types;
    vt->init = otp_client_init;
    vt->fini = otp_client_fini;
    vt->flags = otp_client_get_flags;
    vt->process = otp_client_process;
    vt->gic_opts = otp_client_gic_opts;
    return 0;
}


/************/
/* Server.  */
static int
otp_server_get_flags(krb5_context kcontext, krb5_preauthtype pa_type)
{
    return PA_HARDWARE | PA_REPLACES_KEY;
}


/* Frees the request context. */
static int
otp_server_free_req_ctx(struct otp_req_ctx **request)
{
    if (*request == NULL)
        return 0;
    if ((*request)->token_id != NULL)
        free((*request)->token_id);
    if ((*request)->blob != NULL)
        free((*request)->blob);
    free(*request);
    *request = NULL;
    return 0;
}

/* Create a request context with the client, blob, token and method, to use in
   the server edata and verify methods. */
static int
otp_server_create_req_ctx(struct otp_server_ctx *ctx,
                          struct _krb5_db_entry_new *client,
                          struct otp_req_ctx **request)
{
    krb5_tl_data *tl_data;
    char *token_id = NULL;
    int retval = -1;
    char *method_name = NULL;
    char *blob = NULL;
    int f;

    *request = calloc(1, sizeof(struct otp_req_ctx));
    if (*request == NULL) {
        return ENOMEM;
    }
    (*request)->client = client;

    /* Find (the right) token id in the kdb.  */
    tl_data = client->tl_data;
    while (tl_data != NULL) {
        if (tl_data->tl_data_type == KRB5_TL_OTP_ID) {
            if (tl_data->tl_data_contents[tl_data->tl_data_length] == '\0') {
                free(token_id);
                token_id = calloc(1, tl_data->tl_data_length);
                if (token_id == NULL) {
                    return ENOMEM;
                    goto errout;
                }
                memcpy(token_id, tl_data->tl_data_contents,
                       tl_data->tl_data_length);
                method_name = strchr(token_id, ':');
                if (method_name != NULL) {
                    *method_name++ = '\0';
                    /* TODO: Match token_id against PA attribute
                       "OTP_TOKENID".  Use TOKEN_ID_LENGTH.  */
                    break;
                }
            }
        }
        tl_data = tl_data->tl_data_next;
    }

    if (tl_data == NULL) {
        SERVER_DEBUG("Token id not found for principal.");
        retval = ENOENT;
        goto errout;
    }

    if (method_name == NULL) {
        SERVER_DEBUG("Authentication method not set for principal.");
        retval = ENOENT;
        goto errout;
    }

    for (f = 0; otp_methods[f].name != NULL; f++) {
        if (strcmp(otp_methods[f].name, method_name) == 0) {
            (*request)->method = &otp_methods[f];
        }
    }

    if ((*request)->method == NULL) {
        SERVER_DEBUG("Authentication method %s not configured.", method_name);
        retval = ENOENT;
        goto errout;
    }

    (*request)->token_id = token_id;
    SERVER_DEBUG("Token id [%s] found, method [%s].", (*request)->token_id,
                 method_name);
    /* will be freed in otp_server_free_req_ctx */
    token_id = NULL;
    method_name = NULL;

    /* find blob mactching token_id */
    tl_data = client->tl_data;
    while (tl_data != NULL) {
        int found_flag = 0;
        if (tl_data->tl_data_type == KRB5_TL_OTP_BLOB) {
            free(blob);
            blob = calloc(1, tl_data->tl_data_length);
            if (blob == NULL) {
                retval = ENOMEM;
                goto errout;
            }
            memcpy(blob, tl_data->tl_data_contents, tl_data->tl_data_length);
            for (f = 0; f < tl_data->tl_data_length; f++) {
                if (blob[f] == ':') {
                    blob[f] = '\0';
                    if (strcmp(blob, (*request)->token_id) == 0) {
                        found_flag = 1;
                        (*request)->blobsize = tl_data->tl_data_length - f - 1;
                        (*request)->blob = malloc((*request)->blobsize);
                        if ((*request)->blob == NULL) {
                            retval = ENOMEM;
                            goto errout;
                        }
                        memcpy((*request)->blob, blob + f + 1,
                               (*request)->blobsize);
                        break;
                    }
                }
            }
        }
        if (found_flag) {
            break;
        }
        tl_data = tl_data->tl_data_next;
    }

    retval = 0;
    goto out;

 errout:
    otp_server_free_req_ctx(request);

 out:
    if (blob != NULL)
        free(blob);
    if (token_id != NULL)
        free(token_id);
    return retval;
}

static char *
get_config(struct otp_server_ctx *otp_ctx,
           const char *realm_in,
           const char *str)
{
    krb5_context k5_ctx = NULL;
    krb5_error_code retval = 0;
    char *result = NULL;
    const char *realm = realm_in;
    assert(otp_ctx != NULL);

    k5_ctx = otp_ctx->krb5_context;
    assert(k5_ctx != NULL);

    if (realm == NULL) {
        realm = k5_ctx->default_realm;
    }
    retval = profile_get_string(k5_ctx->profile, KRB5_CONF_REALMS, realm, str,
                                NULL, &result);
    if (retval != 0) {
        SERVER_DEBUG("%s: profile_get_string error: %d.", __func__, retval);
        result = NULL;
    }

    return result;
}

static int
search_db_type(void *krb_ctx,
               int search, /* type */
               void **state,
               struct otp_tlv **tlv_out)
{
    struct otp_req_ctx *ctx = krb_ctx;
    int retval = 0;
    krb5_tl_data *tl_data = NULL;
    struct otp_tlv *tlv = NULL;

    if (state != NULL) {
        tl_data = *state;      /* Note that this may well be NULL.  */
    }
    else {
        if (ctx->client == NULL) {
            SERVER_DEBUG("%s: called before server_get_edata().", __func__);
            retval = EINVAL;
            goto errout;
        }
        tl_data = ctx->client->tl_data;
    }

    while (tl_data != NULL) {
        if (tl_data->tl_data_type == search) {
            tlv = calloc(1, sizeof(*tlv));
            if (tlv == NULL) {
                retval = ENOMEM;
                goto errout;
            }
            tlv->value = calloc(1, tl_data->tl_data_length);
            if (tlv->value == NULL) {
                retval = ENOMEM;
                goto errout;
            }
            memcpy(tlv->value,
                   tl_data->tl_data_contents,
                   tl_data->tl_data_length);
            tlv->type = tl_data->tl_data_type;
            tlv->length = tl_data->tl_data_length;

            if (state != NULL) {
                *state = tl_data->tl_data_next;
            }

            if (tlv_out != NULL) {
                *tlv_out = tlv;
            }
            break;
        }

        tl_data = tl_data->tl_data_next;
    }

    return 0;

 errout:
    if (tlv != NULL) {
        free(tlv->value);
    }
    free(tlv);
    return retval;
}


static void
server_init_methods(struct otp_server_ctx *ctx)
{
    int f;

    for (f = 0; otp_methods[f].name != NULL; f++) {
        struct otp_method *m = &otp_methods[f];
        if (m->init(ctx,
                    get_config,
                    search_db_type,
                    &m->ftable,
                    &m->context) == 0) {
            m->enabled_flag = 1;
        }
        else {
            SERVER_DEBUG("Failing init for method [%s].", m->name);
        }
    }
}

static krb5_error_code
otp_server_init(krb5_context krb5_ctx,
                krb5_kdcpreauth_moddata *moddata_out,
                const char **realmnames)
{
    struct otp_server_ctx *ctx = NULL;
    krb5_error_code retval = 0;

    assert(moddata_out != NULL);

    ctx = calloc(1, sizeof(*ctx));
    if (ctx == NULL) {
        retval = ENOMEM;
        goto errout;
    }
#ifdef DEBUG
    ctx->magic = MAGIC_OTP_SERVER_CTX;
#endif

    ctx->krb5_context = krb5_ctx;
    server_init_methods(ctx);
    *moddata_out = (krb5_kdcpreauth_moddata) ctx;

    return 0;

 errout:
    free (ctx);
    return retval;
}

static void
server_fini_methods(struct otp_server_ctx *ctx)
{
    int f;

    for (f = 0; otp_methods[f].name != NULL; f++) {
        struct otp_method *m = &otp_methods[f];
        if (m->enabled_flag) {
            assert(m->ftable);
            if (m->ftable->server_fini) {
                m->ftable->server_fini(m->context);
            }
            free (m->ftable);
        }
    }
}

static void
otp_server_fini(krb5_context context, krb5_kdcpreauth_moddata moddata)
{
    struct otp_server_ctx *ctx = (struct otp_server_ctx *) moddata;
    assert(ctx != NULL);

    server_fini_methods(ctx);
    free(ctx);
}

static krb5_error_code
otp_server_get_edata(krb5_context context,
                     krb5_kdc_req *request,
                     struct _krb5_db_entry_new *client,
                     struct _krb5_db_entry_new *server,
                     krb5_kdcpreauth_get_data_fn get_entry_data,
                     krb5_kdcpreauth_moddata moddata,
                     krb5_pa_data *pa_data_out)
{
    krb5_error_code retval = -1;
    krb5_keyblock *armor_key = NULL;
    krb5_pa_otp_challenge otp_challenge;
    krb5_data *encoded_otp_challenge = NULL;
    struct otp_server_ctx *otp_ctx = (struct otp_server_ctx *) moddata;
    struct otp_req_ctx *otp_req = NULL;
    krb5_timestamp now_sec;
    krb5_int32 now_usec;

    assert(otp_ctx != NULL);
    memset(&otp_challenge, 0, sizeof(otp_challenge));

    retval = fast_kdc_get_armor_key(context, get_entry_data, request, client,
                                    &armor_key);
    if (retval != 0 || armor_key == NULL) {
        SERVER_DEBUG("No armor key found.");
        retval = EINVAL;
        goto errout;
    }

    retval = otp_server_create_req_ctx(otp_ctx, client, &otp_req);
    if (retval != 0) {
        goto errout;
    }

    /* Let the method set up the challenge (otp_service mainly) */
    if (otp_req->method->ftable->server_challenge) {
        retval = otp_req->method->ftable->server_challenge(otp_req,
                                                           &otp_challenge);
        if (retval != 0) {
            SERVER_DEBUG("[%s] server_challenge failed.",
                         otp_req->method->name);
            goto errout;
        }
    } else {
        SERVER_DEBUG("Method [%s] doesn't set a challenge.",
                     otp_req->method->name);
    }

    /* Create nonce from random data + timestamp.  Length of random
       data equals the length of the server key.  The timestamp is 4
       octets current time, seconds since the epoch and 4 bytes
       microseconds, both encoded in network byte order.  */
    otp_challenge.nonce.length = armor_key->length + 8;
    otp_challenge.nonce.data = (char *) malloc(otp_challenge.nonce.length);
    if (otp_challenge.nonce.data == NULL) {
        retval = ENOMEM;
        goto errout;
    }
    retval = krb5_c_random_make_octets(context, &otp_challenge.nonce);
    if (retval != 0) {
        SERVER_DEBUG("Unable to create random data for nonce.");
        goto errout;
    }
    if (krb5_us_timeofday(context, &now_sec, &now_usec) != 0) {
        SERVER_DEBUG("Unable to get current time.");
        retval = KRB5KDC_ERR_PREAUTH_FAILED;
        goto errout;
    }
    *((uint32_t *) (otp_challenge.nonce.data + armor_key->length)) =
        htonl(now_sec);
    *((uint32_t *) (otp_challenge.nonce.data + armor_key->length + 4)) =
        htonl(now_usec);

    /* otp_challenge.otp_keyinfo.flags |= FIXME->keyinfo_flags; */
    otp_challenge.otp_keyinfo.flags = -1;

    /* Encode challenge.  */
    retval = encode_krb5_pa_otp_challenge(&otp_challenge,
                                          &encoded_otp_challenge);
    if (retval != 0) {
        SERVER_DEBUG("Unable to encode challenge.");
        goto errout;
    }

    pa_data_out->pa_type = KRB5_PADATA_OTP_CHALLENGE;
    pa_data_out->contents = (krb5_octet *) encoded_otp_challenge->data;
    pa_data_out->length = encoded_otp_challenge->length;

    retval = 0;
    goto out;

 errout:
    krb5_free_keyblock(context, armor_key);

 out:
    if (otp_challenge.otp_service.length)
        free(otp_challenge.otp_service.data);
    otp_server_free_req_ctx(&otp_req);
    return retval;
}

static krb5_error_code
otp_server_verify(krb5_context context,
                  struct _krb5_db_entry_new *client,
                  krb5_data *req_pkt,
                  krb5_kdc_req *request,
                  krb5_enc_tkt_part *enc_tkt_reply,
                  krb5_pa_data *data,
                  krb5_kdcpreauth_get_data_fn get_entry_data,
                  krb5_kdcpreauth_moddata moddata,
                  krb5_kdcpreauth_modreq *modreq_out,
                  krb5_data **e_data,
                  krb5_authdata ***authz_data)
{
    krb5_pa_otp_req *otp_req = NULL;
    krb5_error_code retval = KRB5KDC_ERR_PREAUTH_FAILED;
    krb5_data encoded_otp_req;
    char *otp = NULL;
    int ret;
    krb5_keyblock *armor_key = NULL;
    krb5_data decrypted_data;
    struct otp_server_ctx *otp_ctx = (struct otp_server_ctx *) moddata;
    struct otp_req_ctx *otp_req_ctx = NULL;
    krb5_timestamp now_sec, ts_sec;
    krb5_int32 now_usec, ts_usec;

    assert(otp_ctx != NULL);

    encoded_otp_req.length = data->length;
    encoded_otp_req.data = (char *) data->contents;

    retval = decode_krb5_pa_otp_req(&encoded_otp_req, &otp_req);
    if (retval != 0) {
        SERVER_DEBUG("Unable to decode OTP request.");
        retval = KRB5KDC_ERR_PREAUTH_FAILED;
        goto errout;
    }

    if (otp_req->enc_data.ciphertext.data == NULL) {
        SERVER_DEBUG("Missing encData in PA-OTP-REQUEST.");
        retval = KRB5KDC_ERR_PREAUTH_FAILED;
        goto errout;
    }

    decrypted_data.length = otp_req->enc_data.ciphertext.length;
    decrypted_data.data = (char *) malloc(decrypted_data.length);
    if (decrypted_data.data == NULL) {
        SERVER_DEBUG("malloc failed.");
        retval = ENOMEM;
        goto errout;
    }

    retval = fast_kdc_get_armor_key(context, get_entry_data, request,
                                    client, &armor_key);
    if (retval != 0) {
        krb5_free_keyblock(context, armor_key);
        retval = EINVAL;
        goto errout;
    }

    retval = krb5_c_decrypt(context, armor_key, KRB5_KEYUSAGE_PA_OTP_REQUEST,
                            NULL, &otp_req->enc_data, &decrypted_data);
    if (retval != 0) {
        SERVER_DEBUG("Unable to decrypt encData in PA-OTP-REQUEST.");
        retval = KRB5KDC_ERR_PREAUTH_FAILED;
        goto errout;
    }

    /* Verify the server nonce (PA-OTP-ENC-REQUEST).  */
    if (decrypted_data.length != 8 + armor_key->length) {
        SERVER_DEBUG("Invalid server nonce length.");
        retval = KRB5KDC_ERR_PREAUTH_FAILED;
        goto errout;
    }
    if (krb5_us_timeofday(context, &now_sec, &now_usec)) {
        SERVER_DEBUG("Unable to get current time.");
        retval = KRB5KDC_ERR_PREAUTH_FAILED;
        goto errout;
    }
    ts_sec = ntohl(*((uint32_t *) (decrypted_data.data + armor_key->length)));
    ts_usec = ntohl(*((uint32_t *) (decrypted_data.data + armor_key->length + 4)));
    if (labs(now_sec - ts_sec) > context->clockskew
        || (labs(now_sec - ts_sec) == context->clockskew
            && ((now_sec > ts_sec && now_usec > ts_usec)
                || (now_sec < ts_sec && now_usec < ts_usec)))) {
        SERVER_DEBUG("Bad timestamp in PA-OTP-ENC-REQUEST.");
        retval = KRB5KDC_ERR_PREAUTH_FAILED; /* FIXME: KRB_APP_ERR_SKEW?  */
        goto errout;
    }
    krb5_free_data_contents(context, &decrypted_data);

    otp = strndup(otp_req->otp_value.data, otp_req->otp_value.length);
    if (otp == NULL) {
        SERVER_DEBUG("strndup failed.");
        retval = ENOMEM;
        goto errout;
    }

    retval = otp_server_create_req_ctx(otp_ctx, client, &otp_req_ctx);
    if (retval != 0) {
        goto errout;
    }

    assert(otp_req_ctx->method->ftable);
    assert(otp_req_ctx->method->ftable->server_verify);
    ret = otp_req_ctx->method->ftable->server_verify(otp_req_ctx, otp);
    free(otp);

    if (ret != 0) {
        SERVER_DEBUG("Verification for [%s] failed with %d.",
                     otp_req_ctx->token_id, ret);
        *modreq_out = NULL;
        retval = KRB5KDC_ERR_PREAUTH_FAILED;
        goto errout;
    }

    *modreq_out = (krb5_kdcpreauth_modreq) armor_key;
    enc_tkt_reply->flags |= TKT_FLG_PRE_AUTH;
    /* FIXME: Let the OTP method decide about the HW flag.  */
    enc_tkt_reply->flags |= TKT_FLG_HW_AUTH;

    SERVER_DEBUG("Verification succeeded for [%s].", otp_req_ctx->token_id);
    otp_server_free_req_ctx(&otp_req_ctx);
    return 0;

 errout:
    krb5_free_data_contents(context, &decrypted_data);
    if (armor_key != NULL) {
        krb5_free_keyblock(context, armor_key);
    }
    otp_server_free_req_ctx(&otp_req_ctx);
    return retval;
}

static krb5_error_code
otp_server_return_padata(krb5_context kcontext,
                         krb5_pa_data *padata,
                         struct _krb5_db_entry_new *client,
                         krb5_data *req_pkt,
                         krb5_kdc_req *request,
                         krb5_kdc_rep *reply,
                         struct _krb5_key_data *client_keys,
                         krb5_keyblock *encrypting_key,
                         krb5_pa_data **send_pa_out,
                         krb5_kdcpreauth_get_data_fn get_entry_data,
                         krb5_kdcpreauth_moddata moddata,
                         krb5_kdcpreauth_modreq modreq)
{
    krb5_keyblock *reply_key = NULL;
    krb5_error_code retval = -1;

    if (modreq == NULL) {
        SERVER_DEBUG("Not handled by me.");
        return 0;
    }

    reply_key = (krb5_keyblock *) modreq;
    modreq = NULL;

    krb5_free_keyblock_contents(kcontext, encrypting_key);
    retval = krb5_copy_keyblock_contents(kcontext, reply_key, encrypting_key);
    krb5_free_keyblock(kcontext, reply_key);
    if (retval != 0) {
        SERVER_DEBUG("Unable to copy reply key.");
        return retval;
    }

    return 0;
}

static krb5_preauthtype otp_server_supported_pa_types[] = {
    KRB5_PADATA_OTP_REQUEST,
    0
};

krb5_error_code
kdcpreauth_otp_initvt(krb5_context context, int maj_ver, int min_ver,
                      krb5_plugin_vtable vtable);

krb5_error_code
kdcpreauth_otp_initvt(krb5_context context, int maj_ver, int min_ver,
                      krb5_plugin_vtable vtable)
{
    krb5_kdcpreauth_vtable vt;

    SERVER_DEBUG(" *** %s: enter", __func__);

    if (maj_ver != 1) {
        return KRB5_PLUGIN_VER_NOTSUPP;
    }
    vt = (krb5_kdcpreauth_vtable) vtable;
    vt->name = "otp";
    vt->pa_type_list = otp_server_supported_pa_types;
    vt->init = otp_server_init;
    vt->fini = otp_server_fini;
    vt->flags = otp_server_get_flags;
    vt->edata = otp_server_get_edata;
    vt->verify = otp_server_verify;
    vt->return_padata = otp_server_return_padata;
    return 0;
}<|MERGE_RESOLUTION|>--- conflicted
+++ resolved
@@ -140,11 +140,7 @@
 /* Configured OTP methods.  */
 struct otp_method otp_methods[] = {
     {"basicauth", otp_basicauth_server_init, 0, NULL, NULL},
-<<<<<<< HEAD
-=======
-    {"ykclient", otp_ykclient_server_init, 0, NULL, NULL},
     {"pam", otp_pam_server_init, 0, NULL, NULL},
->>>>>>> 54a9764c
     {NULL, NULL, 0, NULL, NULL}
 };
 
