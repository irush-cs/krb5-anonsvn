mydir=plugins$(S)preauth$(S)otp
BUILDTOP=$(REL)..$(S)..$(S)..
KRB5_RUN_ENV = @KRB5_RUN_ENV@
KRB5_CONFIG_SETUP = KRB5_CONFIG=$(top_srcdir)/config-files/krb5.conf ; export KRB5_CONFIG ;
PROG_LIBPATH=-L$(TOPLIBD)
PROG_RPATH=$(KRB5_LIBDIR)
MODULE_INSTALL_DIR = $(KRB5_PA_MODULE_DIR)
DEFS=@DEFS@

LOCALINCLUDES = -I../../../include/krb5 -I.

LIBBASE=otp
LIBMAJOR=0
LIBMINOR=0
SO_EXT=.so
RELDIR=../plugins/preauth/otp
# Depends on libk5crypto and libkrb5
SHLIB_EXPDEPS = \
	$(TOPLIBD)/libk5crypto$(SHLIBEXT) \
	$(TOPLIBD)/libkrb5$(SHLIBEXT)
<<<<<<< HEAD
SHLIB_EXPLIBS= -lkrb5 -lkadm5srv_mit -lcom_err -lk5crypto -lcurl $(SUPPORT_LIB) $(LIBS)
=======
SHLIB_EXPLIBS= -lkrb5 -lkadm5srv_mit -lcom_err -lk5crypto -lykclient -lcurl -lpam $(SUPPORT_LIB) $(LIBS)
>>>>>>> 54a9764c

SHLIB_DIRS=-L$(TOPLIBD)
SHLIB_RDIRS=$(KRB5_LIBDIR)
STOBJLISTS=OBJS.ST
STLIBOBJS= \
	otp_main.o \
<<<<<<< HEAD
	m_basicauth.o
#	m_ykclient.o

SRCS= \
	$(srcdir)/otp_main.c \
	$(srcdir)/m_basicauth.c
#	$(srcdir)/m_ykclient.c
=======
	m_basicauth.o \
	m_pam.o \
	m_ykclient.o

SRCS= \
	$(srcdir)/otp_main.c \
	$(srcdir)/m_basicauth.c \
	$(srcdir)/m_pam.c \
	$(srcdir)/m_ykclient.c
>>>>>>> 54a9764c

all-unix:: all-liblinks
install-unix:: install-libs
clean-unix:: clean-libs clean-libobjs

clean::
	$(RM) lib$(LIBBASE)$(SO_EXT)

@libnover_frag@
@libobj_frag@<|MERGE_RESOLUTION|>--- conflicted
+++ resolved
@@ -18,36 +18,22 @@
 SHLIB_EXPDEPS = \
 	$(TOPLIBD)/libk5crypto$(SHLIBEXT) \
 	$(TOPLIBD)/libkrb5$(SHLIBEXT)
-<<<<<<< HEAD
-SHLIB_EXPLIBS= -lkrb5 -lkadm5srv_mit -lcom_err -lk5crypto -lcurl $(SUPPORT_LIB) $(LIBS)
-=======
-SHLIB_EXPLIBS= -lkrb5 -lkadm5srv_mit -lcom_err -lk5crypto -lykclient -lcurl -lpam $(SUPPORT_LIB) $(LIBS)
->>>>>>> 54a9764c
+SHLIB_EXPLIBS= -lkrb5 -lkadm5srv_mit -lcom_err -lk5crypto -lcurl -lpam $(SUPPORT_LIB) $(LIBS)
 
 SHLIB_DIRS=-L$(TOPLIBD)
 SHLIB_RDIRS=$(KRB5_LIBDIR)
 STOBJLISTS=OBJS.ST
 STLIBOBJS= \
 	otp_main.o \
-<<<<<<< HEAD
-	m_basicauth.o
+	m_basicauth.o \
+	m_pam.o
 #	m_ykclient.o
 
 SRCS= \
 	$(srcdir)/otp_main.c \
-	$(srcdir)/m_basicauth.c
+	$(srcdir)/m_basicauth.c \
+	$(srcdir)/m_pam.c
 #	$(srcdir)/m_ykclient.c
-=======
-	m_basicauth.o \
-	m_pam.o \
-	m_ykclient.o
-
-SRCS= \
-	$(srcdir)/otp_main.c \
-	$(srcdir)/m_basicauth.c \
-	$(srcdir)/m_pam.c \
-	$(srcdir)/m_ykclient.c
->>>>>>> 54a9764c
 
 all-unix:: all-liblinks
 install-unix:: install-libs
