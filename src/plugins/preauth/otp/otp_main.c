/* -*- mode: c; c-basic-offset: 4; indent-tabs-mode: nil -*- */
/*
 * Copyright (C) 2006 Red Hat, Inc.
 * Copyright (C) 2011 NORDUnet A/S.
 * All rights reserved.
 *
 * Redistribution and use in source and binary forms, with or without
 * modification, are permitted provided that the following conditions are met:
 *
 *     * Redistributions of source code must retain the above copyright
 *       notice, this list of conditions and the following disclaimer.
 *     * Redistributions in binary form must reproduce the above copyright
 *       notice, this list of conditions and the following disclaimer in
 *       the documentation and/or other materials provided with the
 *       distribution.
 *     * Neither the name of Red Hat, Inc., nor the names of its
 *       contributors may be used to endorse or promote products derived
 *       from this software without specific prior written permission.
 *
 * THIS SOFTWARE IS PROVIDED BY THE COPYRIGHT HOLDERS AND CONTRIBUTORS "AS
 * IS" AND ANY EXPRESS OR IMPLIED WARRANTIES, INCLUDING, BUT NOT LIMITED
 * TO, THE IMPLIED WARRANTIES OF MERCHANTABILITY AND FITNESS FOR A
 * PARTICULAR PURPOSE ARE DISCLAIMED. IN NO EVENT SHALL THE COPYRIGHT OWNER
 * OR CONTRIBUTORS BE LIABLE FOR ANY DIRECT, INDIRECT, INCIDENTAL, SPECIAL,
 * EXEMPLARY, OR CONSEQUENTIAL DAMAGES (INCLUDING, BUT NOT LIMITED TO,
 * PROCUREMENT OF SUBSTITUTE GOODS OR SERVICES; LOSS OF USE, DATA, OR
 * PROFITS; OR BUSINESS INTERRUPTION) HOWEVER CAUSED AND ON ANY THEORY OF
 * LIABILITY, WHETHER IN CONTRACT, STRICT LIABILITY, OR TORT (INCLUDING
 * NEGLIGENCE OR OTHERWISE) ARISING IN ANY WAY OUT OF THE USE OF THIS
 * SOFTWARE, EVEN IF ADVISED OF THE POSSIBILITY OF SUCH DAMAGE.
 */

/*
  A successful OTP authentication follows this process on the KDC.

  (1) The kdb is searched for an OTP token identity, matching what
      might be found in preauth attribute "OTP_TOKENID".

  (2) An authentication method, i.e. a function, is picked from the
      result of (1).

  (3) The authentication method from (2) is invoked with a potential
      data blob found in (1).

  (4) The result from (3) is returned.

  OTP info per principal is stored in the kdb using the
  KRB5_TL_STRING_ATTRS tl-data type.  The keyword used is "otp-token".
  The format of the value is

    <otp-token-id>:<method-name>:<data-blob>

    otp-token-id identifies a unique token on the form of a class A
    OATH token identifier as specified in
    http://www.openauthentication.org/oath-id: MMTTUUUUUUUU, where
    M=manufacturer, T=token type and U=manufacturer unique id.

    method-name identifies the method to use for authentication
    (f.ex. "basicauth", "ykclient" or "nativehotp").  The method name
    maps to a function in the OTP plugin or possibly in a second-level
    plugin.  A method may use the prefix "otp_<method-name>_" for
    profile names in krb5.conf.

    data-blob is a binary blob passed to the authentication method
    chosen based on method-name.

  A token id may be passed to the KDC using the pre-authentication
  attribute OTP_TOKENID ("kinit -X OTP_TOKENID=mytoken ...").  If no
  OTP_TOKENID is provided, the first token id found is being used.

  If OTP is not passed to the client by other means (gic), the standard
  prompter is used with the otp_service and/or otp_vendor as prompt (excluding
  trailing spaces and semicolons). The otp_hidden option in krb5.conf can be
  used to specify which otp_service will have a hidden prompt (echo
  password). The option can come either in libdefaults or inside the realms
  sections, and can be either boolean or a section with per prompt option. e.g.

      [libdefaults]
          ...
          otp_hidden = {
              My_OTP = false
              OTP_Password = true
          }

      [realms]
          ...
          MY.REALM = {
              ...
              otp_hidden = false
          }

  This should be set on the client machine configuration.

  The otp_service can be set on the server either on the libdefaults section or
  in a specific realm, using the otp_service configuration string. e.g.

      [libdefaults]
          ...
          otp_service = Default OTP Service

      [realms]
          MY.REALM = {
              ...
              otp_service = MY.REALM OTP Service

 */

#include <stdbool.h>
#include <string.h>
#include <stdio.h>
#include <errno.h>
#include <assert.h>

#include "../lib/krb5/asn.1/asn1_encode.h"
#include <krb5/preauth_plugin.h>

/* FIXME: Belong in krb5.hin.  */
#define KRB5_KEYUSAGE_PA_OTP_REQUEST 		45
#define KRB5_PADATA_OTP_CHALLENGE  141
#define KRB5_PADATA_OTP_REQUEST    142
#define KRB5_PADATA_OTP_CONFIRM    143
#define KRB5_PADATA_OTP_PIN_CHANGE 144

#define OTP_FLAG_RESERVED 0
#define OTP_FLAG_NEXT_OTP (1u<<1)
#define OTP_FLAG_COMBINE (1u<<2)
#define OTP_FLAG_PIN_REQUIRED (1u<<3)
#define OTP_FLAG_PIN_NOT_REQUIRED (1u<<4)
#define OTP_FLAG_MUST_ENCRYPT_NONCE (1u<<5)

/* A (class A) OATH token identifier as specified in
   http://www.openauthentication.org/oath-id: MMTTUUUUUUUU.
   M=manufacturer, T=token type, U=manufacturer unique id.  */
#define TOKEN_ID_LENGTH 12

#include "otp.h"
#if defined (OTP_PREAUTH_ENABLE_BASICAUTH)
#include "m_basicauth.h"
#endif
#if defined (OTP_PREAUTH_ENABLE_YKCLIENT)
#include "m_ykclient.h"
#endif

/* Configured OTP methods.  */
struct otp_method otp_methods[] = {
#if defined (OTP_PREAUTH_ENABLE_BASICAUTH)
    {"basicauth", otp_basicauth_server_init, 0, NULL, NULL},
#endif
#if defined (OTP_PREAUTH_ENABLE_YKCLIENT)
    {"ykclient", otp_ykclient_server_init, 0, NULL, NULL},
#endif
    {NULL, NULL, 0, NULL, NULL}
};


/**********************/
/* Helper functions.  */
void
SERVER_DEBUG(errcode_t code, const char *format, ...)
{
#if defined(DEBUG)
    va_list ap;

    va_start(ap, format);
    com_err_va("OTP PA", code, format, ap);
    va_end(ap);
#endif
}

void
CLIENT_DEBUG(const char *format, ...)
{
#if defined(DEBUG)
    va_list pvar;
    char *s = NULL;
    size_t fmtlen;

    fmtlen = strlen(format) + 9;
    s = malloc(fmtlen);
    if (s != NULL)
        snprintf(s, fmtlen, "OTP PA: %s", format);
    va_start(pvar, format);
    vfprintf(stderr, s ? s : format, pvar);
    va_end(pvar);
    free(s);
#endif
}


/************/
/* Client.  */
static krb5_preauthtype otp_client_supported_pa_types[] = {
    KRB5_PADATA_OTP_CHALLENGE,
    0
};

static int
otp_client_init(krb5_context context, krb5_clpreauth_moddata *moddata_out)
{
    struct otp_client_ctx *ctx = NULL;

    ctx = calloc(1, sizeof(*ctx));
    if (ctx == NULL) {
        return ENOMEM;
    }
    *moddata_out = (krb5_clpreauth_moddata) ctx;
    return 0;
}

static void
otp_client_fini(krb5_context context, krb5_clpreauth_moddata moddata)
{
    struct otp_client_ctx *ctx = (struct otp_client_ctx *) moddata;

    if (ctx == NULL) {
        return;
    }
    free(ctx->otp);
    free(ctx->token_id);
    free(ctx);
}

static int
otp_client_get_flags(krb5_context context, krb5_preauthtype pa_type)
{
    return PA_REAL;
}

static krb5_error_code
otp_client_gic_opts(krb5_context context,
                    krb5_clpreauth_moddata moddata,
                    krb5_get_init_creds_opt *gic_opt,
                    const char *attr,
                    const char *value)
{
    struct otp_client_ctx *otp_ctx = (struct otp_client_ctx *) moddata;

    if (otp_ctx == NULL) {
        CLIENT_DEBUG("Missing context.\n");
        return KRB5_PREAUTH_FAILED;
    }

    if (strcmp(attr, "OTP") == 0) {
        if (otp_ctx->otp != NULL) {
            krb5_set_error_message(context, KRB5_PREAUTH_FAILED,
                                   "OTP can not be given twice.\n");
            return KRB5_PREAUTH_FAILED;
        }
        otp_ctx->otp = strdup(value);
        if (otp_ctx->otp == NULL) {
            krb5_set_error_message(context, KRB5_PREAUTH_FAILED,
                                   "Unable to copy OTP.\n");
            return ENOMEM;
        }
        CLIENT_DEBUG("Got OTP [%s].\n", otp_ctx->otp);
        return 0;
    }

    if (strcmp(attr, "OTP_TOKENID") == 0) {
        if (otp_ctx->token_id != NULL) {
            krb5_set_error_message(context, KRB5_PREAUTH_FAILED,
                                   "OTP_TOKENID can not be given twice.\n");
            return KRB5_PREAUTH_FAILED;
        }
        otp_ctx->token_id = strdup(value);
        if (otp_ctx->token_id == NULL) {
            krb5_set_error_message(context, KRB5_PREAUTH_FAILED,
                                   "Unable to copy OTP_TOKENID.\n");
            return ENOMEM;
        }
        CLIENT_DEBUG("Got OTP_TOKENID [%s].\n", otp_ctx->token_id);
        return 0;
    }

    return 0;
}

static krb5_error_code
otp_client_process(krb5_context context,
                   krb5_clpreauth_moddata moddata,
                   krb5_clpreauth_modreq modreq,
                   krb5_get_init_creds_opt *opt,
                   krb5_clpreauth_callbacks cb,
                   krb5_clpreauth_rock rock,
                   krb5_kdc_req *request,
                   krb5_data *encoded_request_body,
                   krb5_data *encoded_previous_request,
                   krb5_pa_data *pa_data,
                   krb5_prompter_fct prompter,
                   void *prompter_data,
                   krb5_pa_data ***pa_data_out)
{
    krb5_error_code retval = 0;
    krb5_keyblock *as_key = NULL;
    krb5_pa_data *pa = NULL;
    krb5_pa_data **pa_array = NULL;
    struct otp_client_ctx *otp_ctx = (struct otp_client_ctx *) moddata;
    krb5_pa_otp_req otp_req;
    krb5_data *encoded_otp_req = NULL;
    krb5_pa_otp_challenge *otp_challenge = NULL;
    krb5_data encoded_otp_challenge;
    size_t size;
    krb5_prompt prompt[1] = {{0,0,0}};
    int hidden = 0;
    char* buffer = NULL;
    char* c;
    krb5_data *data = NULL;

    /* Use FAST armor key as response key.  */
    as_key = cb->fast_armor(context, rock);
    if (as_key == NULL) {
        CLIENT_DEBUG("Missing armor key.\n");
        goto cleanup;
    }

    retval = cb->set_as_key(context, rock, as_key);
    if (retval != 0) {
        CLIENT_DEBUG("Unable to set reply key.\n");
        goto cleanup;
    }

    CLIENT_DEBUG("Got [%d] bytes pa-data type [%d].\n", pa_data->length,
                 pa_data->pa_type);

    if (pa_data->pa_type == KRB5_PADATA_OTP_CHALLENGE) {
        if (pa_data->length != 0) {
            encoded_otp_challenge.data = (char *) pa_data->contents;
            encoded_otp_challenge.length = pa_data->length;
            retval = decode_krb5_pa_otp_challenge(&encoded_otp_challenge,
                                                  &otp_challenge);
            if (retval != 0) {
                goto cleanup;
            }
        }

        if (otp_challenge->nonce.data == NULL) {
            CLIENT_DEBUG("Missing nonce in OTP challenge.\n");
            retval = EINVAL;
            goto cleanup;
        }

        memset(&otp_req, 0, sizeof(otp_req));
        retval = krb5_c_encrypt_length(context, as_key->enctype,
                                       otp_challenge->nonce.length, &size);
        otp_req.enc_data.ciphertext.length = size;
        if (retval != 0) {
            CLIENT_DEBUG("krb5_c_encrypt_length failed.\n");
            goto cleanup;
        }
        otp_req.enc_data.ciphertext.data =
            malloc(otp_req.enc_data.ciphertext.length);
        if (otp_req.enc_data.ciphertext.data == NULL) {
            retval = ENOMEM;
            goto cleanup;
        }

        retval = krb5_c_encrypt(context, as_key, KRB5_KEYUSAGE_PA_OTP_REQUEST,
                                NULL, &otp_challenge->nonce, &otp_req.enc_data);
        if (retval != 0) {
            CLIENT_DEBUG("Failed to encrypt nonce.\n");
            goto cleanup;
        }

        pa = calloc(1, sizeof(krb5_pa_data));
        if (pa == NULL) {
            retval = ENOMEM;
            goto cleanup;
        }

        pa_array = calloc(2, sizeof(krb5_pa_data *));
        if (pa_array == NULL) {
            retval = ENOMEM;
            goto cleanup;
        }

        if (otp_ctx == NULL) {
            CLIENT_DEBUG("Missing client context.\n");
        }
        else {
            if (otp_ctx->otp == NULL) {
                /*
                  If we have otp_vendor, it will be the prompt and the
                  otp_service will be the banner. Otherwise the otp_service
                  will be the prompt.
                */

                /* FIXME: Find a way to select between several tokeninfo's. */
                if (otp_challenge->n_otp_tokeninfo > 0 &&
                    otp_challenge->otp_tokeninfo[0].otp_vendor.length > 0) {
                    data = &otp_challenge->otp_tokeninfo[0].otp_vendor;
                } else if (otp_challenge->otp_service.length > 0) {
                    data = &otp_challenge->otp_service;
                } else {
                    buffer = strdup("OTP");
                    if (buffer == NULL) {
                        retval = ENOMEM;
                        goto errout;
                    }
                }
                if (data != NULL) {
                    buffer = calloc(1, data->length + 1);
                    if (buffer == NULL) {
                        retval = ENOMEM;
                        goto errout;
                    }
                    memcpy(buffer, data->data, data->length);
                }
                prompt[0].prompt = strdup(buffer);
                if (prompt[0].prompt == NULL) {
                    retval = ENOMEM;
                    goto errout;
                }

                /* Check if otp should be echoed. */
                c = buffer;
                while (*c != 0) {
                    if (*c == ' ') *c = '_';
                    ++c;
                }
                hidden = otp_profile_get_hidden(context->profile, buffer, krb5_princ_realm(ctx->krb5_context, request->client));
                CLIENT_DEBUG("otp_profile_get_hidden(%s) = %i\n", buffer, hidden);

                prompt[0].hidden = hidden;
                prompt[0].reply = calloc(1, sizeof(krb5_data));
                if (prompt[0].reply == NULL) {
                    retval = ENOMEM;
                    goto errout;
                }
                prompt[0].reply->length = 64;
                prompt[0].reply->data = calloc(1, 64);
                if (prompt[0].reply->data == NULL) {
                    retval = ENOMEM;
                    goto errout;
                }

                free(buffer);
                if (otp_challenge->n_otp_tokeninfo > 0 &&
                    otp_challenge->otp_tokeninfo[0].otp_vendor.length > 0 &&
                    otp_challenge->otp_service.length > 0) {
                    buffer = calloc(1, otp_challenge->otp_service.length + 1);
                    memcpy(buffer, otp_challenge->otp_service.data, otp_challenge->otp_service.length);
                } else {
                    buffer = NULL;
                }
                prompter(context, prompter_data, NULL,
                         buffer, 1, prompt);

                otp_ctx->otp = prompt[0].reply->data;
                free(prompt[0].reply);
                free(prompt[0].prompt);
                prompt[0].reply = NULL;
                prompt[0].prompt = NULL;
            }
#ifdef DEBUG
            if (strlen(otp_ctx->otp) == 0) {
                CLIENT_DEBUG("Got zero length OTP from client.\n");
            }
#endif
            if (otp_ctx->otp != NULL) {
                otp_req.otp_value.data = otp_ctx->otp;
                otp_req.otp_value.length = strlen(otp_ctx->otp);
            }
            if (otp_ctx->token_id != NULL) {
                otp_req.otp_token_id.data = otp_ctx->token_id;
                otp_req.otp_token_id.length = strlen(otp_ctx->token_id);
            }
        }

        retval = encode_krb5_pa_otp_req(&otp_req, &encoded_otp_req);
        if (retval != 0) {
            CLIENT_DEBUG("encode_krb5_pa_otp_req failed.\n");
            goto cleanup;
        }

        pa->length = encoded_otp_req->length;
        pa->contents = malloc(pa->length);
        if (pa->contents == NULL) {
            retval = ENOMEM;
            goto cleanup;
        }
        memcpy(pa->contents, encoded_otp_req->data, pa->length);

        pa->pa_type = KRB5_PADATA_OTP_REQUEST;

        pa_array[0] = pa;
        pa = NULL;
        *pa_data_out = pa_array;
        pa_array = NULL;
    } else {
        CLIENT_DEBUG("Unexpected PA data.\n");
        retval = EINVAL;
        goto cleanup;
    }

    CLIENT_DEBUG("Successfully processed PA data.\n");
    retval = 0;

<<<<<<< HEAD
 errout:
    if (buffer != NULL)
        free(buffer);
    if (prompt[0].prompt != NULL)
        free(prompt[0].prompt);
    if (prompt[0].reply != NULL)
        free(prompt[0].reply);
=======
 cleanup:
    if (encoded_otp_req != NULL)
        krb5_free_data(context, encoded_otp_req);
>>>>>>> 589faf54
    free(pa_array);
    free(pa);
    if (otp_req.enc_data.ciphertext.data != NULL)
        free(otp_req.enc_data.ciphertext.data);
    if (otp_challenge != NULL) {
        krb5_free_data_contents(context, &otp_challenge->nonce);
        krb5_free_data_contents(context, &otp_challenge->otp_service);
        /* free(otp_challenge->otp_tokeninfo); */
        krb5_free_data_contents(context, &otp_challenge->salt);
        krb5_free_data_contents(context, &otp_challenge->s2kparams);
        free(otp_challenge);
    }
    return retval;
}

krb5_error_code
clpreauth_otp_initvt(krb5_context context, int maj_ver, int min_ver,
                     krb5_plugin_vtable vtable);

krb5_error_code
clpreauth_otp_initvt(krb5_context context, int maj_ver, int min_ver,
                     krb5_plugin_vtable vtable)
{
    krb5_clpreauth_vtable vt;

    if (maj_ver != 1) {
        return KRB5_PLUGIN_VER_NOTSUPP;
    }
    vt = (krb5_clpreauth_vtable) vtable;
    vt->name = "otp";
    vt->pa_type_list = otp_client_supported_pa_types;
    vt->init = otp_client_init;
    vt->fini = otp_client_fini;
    vt->flags = otp_client_get_flags;
    vt->process = otp_client_process;
    vt->gic_opts = otp_client_gic_opts;
    return 0;
}


/************/
/* Server.  */
static int
otp_server_get_flags(krb5_context context, krb5_preauthtype pa_type)
{
    return PA_HARDWARE | PA_REPLACES_KEY;
}


/* Find OTP info for principal in kdb.  */
static int
otp_server_pick_token(struct otp_server_ctx *ctx,
                      krb5_kdcpreauth_rock rock,
                      const char *token_id_hint,
                      krb5_kdcpreauth_callbacks pa_cb,
                      char **token_id_out,
                      struct otp_method **method_out,
                      char **blob_out)
{
    krb5_error_code retval = 0;
    int f;
    char *key = NULL;
    char *val = NULL;
    char *cp = NULL;
    char *saveptr = NULL;
    char *token_id = NULL;
    char *method_name = NULL;
    char *blob = NULL;

    *token_id_out = NULL;
    *method_out = NULL;
    *blob_out = NULL;

    key = strdup("otp-token9");
    if (key == NULL) {
        retval = ENOMEM;
        goto out;
    }
    /* TODO: Support more than 10 OTP tokens per principal (otp-token0
       to otp-token9).  */
    token_id = method_name = blob = NULL;
    for (f = 0; f < 10; f++, key[9]--) {
        pa_cb->free_string(ctx->krb5_context, rock, val);

        retval = pa_cb->get_string(ctx->krb5_context, rock, key, &val);
        if (retval != 0)
            goto out;

        /* val is on the form <otp-token-id>:<method-name>[:<data-blob>] */
        cp = strtok_r(val, ":", &saveptr);
        if (cp == NULL)
            continue;
        free(token_id);
        token_id = strdup(cp);
        cp = strtok_r(NULL, ":", &saveptr);
        if (cp == NULL)
            continue;
        free(method_name);
        method_name = strdup(cp);
        cp = strtok_r(NULL, ":", &saveptr);
        if (cp != NULL) {
            free(blob);
            blob = strdup(cp);
        }
        if (token_id_hint != NULL && strcmp(token_id, token_id_hint) == 0)
            break;
    }

    if (token_id == NULL) {
        SERVER_DEBUG(ENOENT, "Token id not found for principal.");
        retval = ENOENT;
        goto out;
    }
    assert(method_name != NULL);
    for (f = 0; otp_methods[f].name != NULL; f++) {
        if (strcmp(otp_methods[f].name, method_name) == 0) {
            *method_out = otp_methods + f;
        }
    }
    if (*method_out == NULL) {
        SERVER_DEBUG(ENOENT, "Authentication method %s not configured.", method_name);
        retval = ENOENT;
        goto out;
    }

    *token_id_out = token_id;
    *blob_out = blob;

 out:
    free(method_name);
    free(key);
    pa_cb->free_string(ctx->krb5_context, rock, val);
    return retval;
}

/* Free a request context. */
static void
otp_server_free_req_ctx(struct otp_req_ctx **request)
{
    if (*request == NULL)
        return;
    free((*request)->token_id);
    free((*request)->blob);
    free(*request);
    *request = NULL;
}

static void
otp_server_free_modreq(krb5_context context,
                       krb5_kdcpreauth_moddata moddata,
                       krb5_kdcpreauth_modreq modreq)
{
    otp_server_free_req_ctx((struct otp_req_ctx **) &modreq);
}

/* Create a request context with the client, blob, token and method,
   for use in the server edata and verify methods. */
static int
otp_server_create_req_ctx(struct otp_server_ctx *ctx,
                          krb5_kdcpreauth_rock rock,
                          const char *token_id_hint,
                          krb5_kdcpreauth_callbacks pa_cb,
                          struct otp_req_ctx **req_out)
{
    krb5_error_code retval = 0;
    struct otp_req_ctx *req = NULL;

    *req_out = NULL;
    req = calloc(1, sizeof(struct otp_req_ctx));
    if (req == NULL)
        return ENOMEM;

    retval = otp_server_pick_token(ctx, rock, token_id_hint, pa_cb,
                                   &req->token_id, &req->method, &req->blob);
    if (retval != 0) {
        SERVER_DEBUG(retval, "Error getting OTP info for principal: %d.", retval);
        otp_server_free_req_ctx(&req);
        return retval;
    }

    SERVER_DEBUG(0, "Token id [%s] found; method [%s], blob [%s].",
                 req->token_id, req->method->name, req->blob ? req->blob : "");
    *req_out = req;
    return 0;
}

static char *
get_config(struct otp_server_ctx *otp_ctx,
           const char *realm,
           const char *str)
{
    krb5_error_code retval = 0;
    krb5_context k5_ctx = NULL;
    char *realm_copy = NULL;
    profile_t profile = NULL;
    char *result = NULL;

    assert(otp_ctx != NULL);
    k5_ctx = otp_ctx->krb5_context;
    assert(k5_ctx != NULL);
    retval = krb5_get_profile(k5_ctx, &profile);
    if (retval != 0) {
        SERVER_DEBUG(retval, "%s: krb5_get_profile error.", __func__);
        goto out;
    }
    if (realm == NULL) {
        retval = krb5_get_default_realm(k5_ctx, &realm_copy);
        if (retval != 0) {
            SERVER_DEBUG(retval, "%s:  krb5_get_default_realm error.",
                         __func__);
            goto out;
        }
        realm = realm_copy;
    }
    retval = profile_get_string(profile, KRB5_CONF_REALMS, realm, str, NULL,
                                &result);
    if (retval != 0) {
        SERVER_DEBUG(retval, "%s: profile_get_string error.", __func__);
        result = NULL;
        goto out;
    }

 out:
    if (realm_copy != NULL) {
        krb5_free_default_realm(k5_ctx, realm_copy);
        realm_copy = NULL;
    }
    profile_release(profile);
    profile = NULL;
    return result;
}

static void
server_init_methods(struct otp_server_ctx *ctx)
{
    int f;
    int err;

    for (f = 0; otp_methods[f].name != NULL; f++) {
        struct otp_method *m = &otp_methods[f];
        err = m->init(ctx, get_config, &m->ftable, &m->context);
        if (err == 0) {
            m->enabled_flag = 1;
        }
        else {
            SERVER_DEBUG(err, "Failing init for method [%s].", m->name);
        }
    }
}

static krb5_error_code
otp_server_init(krb5_context krb5_ctx,
                krb5_kdcpreauth_moddata *moddata_out,
                const char **realmnames)
{
    struct otp_server_ctx *ctx = NULL;
    krb5_error_code retval = 0;

    assert(moddata_out != NULL);

    ctx = calloc(1, sizeof(*ctx));
    if (ctx == NULL) {
        retval = ENOMEM;
        goto errout;
    }
#ifdef DEBUG
    ctx->magic = MAGIC_OTP_SERVER_CTX;
#endif

    ctx->krb5_context = krb5_ctx;
    server_init_methods(ctx);
    *moddata_out = (krb5_kdcpreauth_moddata) ctx;

    return 0;

 errout:
    free (ctx);
    return retval;
}

static void
server_fini_methods(struct otp_server_ctx *ctx)
{
    int f;

    for (f = 0; otp_methods[f].name != NULL; f++) {
        struct otp_method *m = &otp_methods[f];
        if (m->enabled_flag) {
            assert(m->ftable);
            if (m->ftable->server_fini) {
                m->ftable->server_fini(m->context);
            }
            free (m->ftable);
        }
    }
}

static void
otp_server_fini(krb5_context context, krb5_kdcpreauth_moddata moddata)
{
    struct otp_server_ctx *ctx = (struct otp_server_ctx *) moddata;
    assert(ctx != NULL);

    server_fini_methods(ctx);
    free(ctx);
}

static void
otp_server_get_edata(krb5_context context,
                     krb5_kdc_req *request,
                     krb5_kdcpreauth_callbacks cb,
                     krb5_kdcpreauth_rock rock,
                     krb5_kdcpreauth_moddata moddata,
                     krb5_preauthtype pa_type,
                     krb5_kdcpreauth_edata_respond_fn respond,
                     void *arg)
{
    krb5_error_code retval = -1;
    krb5_keyblock *armor_key = NULL;
    krb5_pa_data *pa = NULL;
    krb5_pa_otp_challenge otp_challenge;
    krb5_data *encoded_otp_challenge = NULL;
    struct otp_server_ctx *otp_ctx = (struct otp_server_ctx *) moddata;
    krb5_timestamp now_sec;
    krb5_int32 now_usec;

    assert(otp_ctx != NULL);
    memset(&otp_challenge, 0, sizeof(otp_challenge));

    armor_key = cb->fast_armor(context, rock);
    if (armor_key == NULL) {
        SERVER_DEBUG(EINVAL, "No armor key found when preparing challenge.");
        (*respond)(arg,  EINVAL, NULL);
        return;
    }

    pa = calloc(1, sizeof(krb5_pa_data));
    if (pa == NULL) {
        (*respond)(arg, ENOMEM, NULL);
        return;
    }

    /* Create nonce from random data + timestamp.  Length of random
       data equals the length of the server key.  The timestamp is 4
       octets current time, seconds since the epoch and 4 bytes
       microseconds, both encoded in network byte order.  */
    otp_challenge.nonce.length = armor_key->length + 8;
    otp_challenge.nonce.data = (char *) malloc(otp_challenge.nonce.length);
    if (otp_challenge.nonce.data == NULL) {
        (*respond)(arg, ENOMEM, NULL);
        goto cleanup;
    }
    retval = krb5_c_random_make_octets(context, &otp_challenge.nonce);
    if (retval != 0) {
        SERVER_DEBUG(retval, "Unable to create random data for nonce.");
        (*respond)(arg, retval, NULL);
        goto cleanup;
    }
    retval = krb5_us_timeofday(context, &now_sec, &now_usec);
    if (retval != 0) {
        SERVER_DEBUG(retval, "Unable to get current time.");
        (*respond)(arg, retval, NULL);
        goto cleanup;
    }
    *((uint32_t *) (otp_challenge.nonce.data + armor_key->length)) =
        htonl(now_sec);
    *((uint32_t *) (otp_challenge.nonce.data + armor_key->length + 4)) =
        htonl(now_usec);

    otp_challenge.n_otp_tokeninfo = 1;
    otp_challenge.otp_tokeninfo = calloc(otp_challenge.n_otp_tokeninfo,
                                         sizeof(krb5_otp_tokeninfo));
    if (otp_challenge.otp_tokeninfo == NULL) {
        (*respond)(arg,  ENOMEM, NULL);
        goto cleanup;
    }

    /* Get the otp_service */
    otp_challenge.otp_service.data = otp_profile_get_service(context->profile, krb5_princ_realm(context, request->client));
    if (otp_challenge.otp_service.data != NULL)
        otp_challenge.otp_service.length = strlen(otp_challenge.otp_service.data);

    /* TODO: Delegate to otp methods to decide on the flags.  */
    otp_challenge.otp_tokeninfo[0].flags = 0;

    /* Encode challenge.  */
    retval = encode_krb5_pa_otp_challenge(&otp_challenge,
                                          &encoded_otp_challenge);
    if (retval != 0) {
        SERVER_DEBUG(retval, "Unable to encode challenge.");
        (*respond)(arg, retval, NULL);
        goto cleanup;
    }

    pa->pa_type = KRB5_PADATA_OTP_CHALLENGE;
    pa->length = encoded_otp_challenge->length;
    pa->contents = malloc(pa->length);
    if (pa->contents == NULL) {
        retval = ENOMEM;
        goto cleanup;
    }
    memcpy(pa->contents, encoded_otp_challenge->data, pa->length);
    (*respond)(arg, retval, pa);

 cleanup:
    if (encoded_otp_challenge != NULL)
        krb5_free_data(context, encoded_otp_challenge);
    if (otp_challenge.otp_tokeninfo != NULL) {
        krb5_free_data_contents(context, &otp_challenge.otp_tokeninfo->otp_vendor);
        free(otp_challenge.otp_tokeninfo);
    }
    if (otp_challenge.nonce.data != NULL)
        free(otp_challenge.nonce.data);
    if (retval != 0 && pa != NULL)
        free(pa);
}

static void
otp_server_verify_padata(krb5_context context,
                         krb5_data *req_pkt,
                         krb5_kdc_req *request,
                         krb5_enc_tkt_part *enc_tkt_reply,
                         krb5_pa_data *data,
                         krb5_kdcpreauth_callbacks cb,
                         krb5_kdcpreauth_rock rock,
                         krb5_kdcpreauth_moddata moddata,
                         krb5_kdcpreauth_verify_respond_fn respond,
                         void *arg)
{
    krb5_pa_otp_req *otp_req = NULL;
    krb5_error_code retval = KRB5KDC_ERR_PREAUTH_FAILED;
    krb5_data encoded_otp_req;
    char *otp = NULL;
    char *tokenid = NULL;
    int ret;
    krb5_keyblock *armor_key = NULL;
    krb5_data decrypted_data;
    struct otp_server_ctx *otp_ctx = (struct otp_server_ctx *) moddata;
    struct otp_req_ctx *req_ctx = NULL;
    krb5_timestamp now_sec, ts_sec;
    krb5_int32 now_usec, ts_usec;

    if (otp_ctx == NULL) {
        retval = EINVAL;
        SERVER_DEBUG(retval,
                     "No OTP server context found when verifying padata.");
        goto cleanup;
    }

    encoded_otp_req.length = data->length;
    encoded_otp_req.data = (char *) data->contents;

    retval = decode_krb5_pa_otp_req(&encoded_otp_req, &otp_req);
    if (retval != 0) {
        SERVER_DEBUG(retval, "Unable to decode OTP request.");
        goto cleanup;
    }

    if (otp_req->enc_data.ciphertext.data == NULL) {
        retval = EINVAL;
        SERVER_DEBUG(retval, "Missing encData in PA-OTP-REQUEST.");
        goto cleanup;
    }

    decrypted_data.length = otp_req->enc_data.ciphertext.length;
    decrypted_data.data = (char *) malloc(decrypted_data.length);
    if (decrypted_data.data == NULL) {
        retval = ENOMEM;
        goto cleanup;
    }

    armor_key = cb->fast_armor(context, rock);
    if (armor_key == NULL) {
        retval = EINVAL;
        SERVER_DEBUG(retval, "No armor key found when verifying padata.");
        goto cleanup;
    }

    retval = krb5_c_decrypt(context, armor_key, KRB5_KEYUSAGE_PA_OTP_REQUEST,
                            NULL, &otp_req->enc_data, &decrypted_data);
    if (retval != 0) {
        SERVER_DEBUG(retval, "Unable to decrypt encData in PA-OTP-REQUEST.");
        goto cleanup;
    }

    /* Verify the server nonce (PA-OTP-ENC-REQUEST).  */
    /* For some enctypes, the resulting output->length may include padding
       bytes, so we need < instead of != */
    if (decrypted_data.length < 8 + armor_key->length) {
        retval = EINVAL;
        SERVER_DEBUG(retval, "Invalid server nonce length.");
        goto cleanup;
    }
    if (krb5_us_timeofday(context, &now_sec, &now_usec)) {
        retval = EINVAL;
        SERVER_DEBUG(retval, "Unable to get current time.");
        goto cleanup;
    }

    /* FIXME: Use krb5int_check_clockskew() rather than using
       context->clockskew ourselves -- krb5_context is not public.
       Have to wait for it to become public though.  */
    ts_sec = ntohl(*((uint32_t *) (decrypted_data.data + armor_key->length)));
    ts_usec = ntohl(*((uint32_t *) (decrypted_data.data + armor_key->length + 4)));
    if (labs(now_sec - ts_sec) > context->clockskew
        || (labs(now_sec - ts_sec) == context->clockskew
            && ((now_sec > ts_sec && now_usec > ts_usec)
                || (now_sec < ts_sec && now_usec < ts_usec)))) {
        retval = KRB5KRB_AP_ERR_SKEW;
        SERVER_DEBUG(retval, "Bad timestamp in PA-OTP-ENC-REQUEST.");
        goto cleanup;
    }

    /* Get OTP and potential token id hint from user.  */
    otp = strndup(otp_req->otp_value.data, otp_req->otp_value.length);
    if (otp == NULL) {
        retval = ENOMEM;
        goto cleanup;
    }
    SERVER_DEBUG(0, "Got OTP [%s].", otp);
    if (otp_req->otp_token_id.data != NULL) {
        tokenid = strndup(otp_req->otp_token_id.data,
                          otp_req->otp_token_id.length);
        if (tokenid == NULL) {
            retval = ENOMEM;
            goto cleanup;
        }
        SERVER_DEBUG(0, "Got tokenid hint [%s].", tokenid);
    }

    /* Create request context.  */
    retval = otp_server_create_req_ctx(otp_ctx, rock, tokenid, cb, &req_ctx);
    if (retval != 0) {
        goto cleanup;
    }

    assert(req_ctx->method->ftable != NULL);
    assert(req_ctx->method->ftable->server_verify != NULL);
    ret = req_ctx->method->ftable->server_verify(req_ctx, otp);

    if (ret != 0) {
        retval = KRB5KDC_ERR_PREAUTH_FAILED;
        SERVER_DEBUG(retval, "Verification for [%s] failed with %d.",
                     req_ctx->token_id, ret);
        goto cleanup;
    }


    enc_tkt_reply->flags |= TKT_FLG_PRE_AUTH;
    enc_tkt_reply->flags |= TKT_FLG_HW_AUTH; /* FIXME: Let the OTP
                                                method decide about
                                                the HW flag?  */
    SERVER_DEBUG(0, "Verification succeeded for [%s].", req_ctx->token_id);

    /* Request context is consumed by the free_modreq_fn.  */
    retval = 0;

 cleanup:
    free(otp);
    otp = NULL;
    free(tokenid);
    tokenid = NULL;
    krb5_free_data_contents(context, &decrypted_data);
    if (otp_req != NULL) {
        krb5_free_data_contents(context, &otp_req->otp_value);
        krb5_free_data_contents(context, &otp_req->enc_data.ciphertext);
        free(otp_req);
    }
    if (retval != 0) {
        otp_server_free_req_ctx(&req_ctx);
        req_ctx = NULL;
    }
    (*respond)(arg, retval, (krb5_kdcpreauth_modreq)req_ctx, NULL, NULL);
}

static krb5_error_code
otp_server_return_padata(krb5_context context,
                         krb5_pa_data *padata,
                         krb5_data *req_pkt,
                         krb5_kdc_req *request,
                         krb5_kdc_rep *reply,
                         krb5_keyblock *encrypting_key,
                         krb5_pa_data **send_pa_out,
                         krb5_kdcpreauth_callbacks cb,
                         krb5_kdcpreauth_rock rock,
                         krb5_kdcpreauth_moddata moddata,
                         krb5_kdcpreauth_modreq modreq)
{
    krb5_keyblock *reply_key = NULL;
    krb5_error_code retval = -1;

    if (modreq == NULL) {
        SERVER_DEBUG(0, "Not handled by me.");
        return 0;
    }

    /* Replace the reply key with the FAST armor key.  */
    reply_key = cb->fast_armor(context, rock);
    if (reply_key == NULL) {
        return EINVAL;
        SERVER_DEBUG(retval, "No armor key found when returning padata.");
    }
    krb5_free_keyblock_contents(context, encrypting_key);
    retval = krb5_copy_keyblock_contents(context, reply_key, encrypting_key);
    if (retval != 0) {
        SERVER_DEBUG(retval, "Unable to copy reply key.");
        return retval;
    }

    return 0;
}

static krb5_preauthtype otp_server_supported_pa_types[] = {
    KRB5_PADATA_OTP_REQUEST,
    0
};

krb5_error_code
kdcpreauth_otp_initvt(krb5_context context, int maj_ver, int min_ver,
                      krb5_plugin_vtable vtable);

krb5_error_code
kdcpreauth_otp_initvt(krb5_context context, int maj_ver, int min_ver,
                      krb5_plugin_vtable vtable)
{
    krb5_kdcpreauth_vtable vt;

    if (maj_ver != 1) {
        return KRB5_PLUGIN_VER_NOTSUPP;
    }
    vt = (krb5_kdcpreauth_vtable) vtable;
    vt->name = "otp";
    vt->pa_type_list = otp_server_supported_pa_types;
    vt->init = otp_server_init;
    vt->fini = otp_server_fini;
    vt->flags = otp_server_get_flags;
    vt->edata = otp_server_get_edata;
    vt->verify = otp_server_verify_padata;
    vt->return_padata = otp_server_return_padata;
    vt->free_modreq = otp_server_free_modreq;

    return 0;
}<|MERGE_RESOLUTION|>--- conflicted
+++ resolved
@@ -495,19 +495,15 @@
     CLIENT_DEBUG("Successfully processed PA data.\n");
     retval = 0;
 
-<<<<<<< HEAD
- errout:
+ cleanup:
+    if (encoded_otp_req != NULL)
+        krb5_free_data(context, encoded_otp_req);
     if (buffer != NULL)
         free(buffer);
     if (prompt[0].prompt != NULL)
         free(prompt[0].prompt);
     if (prompt[0].reply != NULL)
         free(prompt[0].reply);
-=======
- cleanup:
-    if (encoded_otp_req != NULL)
-        krb5_free_data(context, encoded_otp_req);
->>>>>>> 589faf54
     free(pa_array);
     free(pa);
     if (otp_req.enc_data.ciphertext.data != NULL)
