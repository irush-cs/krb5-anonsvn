--- conflicted
+++ resolved
@@ -701,9 +701,11 @@
         return;
     }
 
-    retval = otp_server_create_req_ctx(otp_ctx, client, &otp_req);
-    if (retval != 0) {
-        goto errout;
+    retval = otp_server_create_req_ctx(otp_ctx, rock, NULL, cb, &otp_req);
+    if (retval != 0) {
+        SERVER_DEBUG(retval, "Unable to create request context for edata.");
+        (*respond)(arg, retval, NULL);
+        return;
     }
 
     /* Let the method set up the challenge (otp_service mainly) */
@@ -711,9 +713,10 @@
         retval = otp_req->method->ftable->server_challenge(otp_req,
                                                            &otp_challenge);
         if (retval != 0) {
-            SERVER_DEBUG("[%s] server_challenge failed.",
+            SERVER_DEBUG(retval, "[%s] server_challenge failed.",
                          otp_req->method->name);
-            goto errout;
+            (*respond)(arg, retval, NULL);
+            return;
         }
     } else {
         SERVER_DEBUG("Method [%s] doesn't set a challenge.",
@@ -767,29 +770,14 @@
         return;
     }
 
-<<<<<<< HEAD
-    pa_data_out->pa_type = KRB5_PADATA_OTP_CHALLENGE;
-    pa_data_out->contents = (krb5_octet *) encoded_otp_challenge->data;
-    pa_data_out->length = encoded_otp_challenge->length;
-
-    retval = 0;
-    goto out;
-
- errout:
-    krb5_free_keyblock(context, armor_key);
-
- out:
+    pa->pa_type = KRB5_PADATA_OTP_CHALLENGE;
+    pa->contents = (krb5_octet *) encoded_otp_challenge->data;
+    pa->length = encoded_otp_challenge->length;
+
     if (otp_challenge.otp_service.length)
         free(otp_challenge.otp_service.data);
     otp_server_free_req_ctx(&otp_req);
-    return retval;
-=======
-    pa->pa_type = KRB5_PADATA_OTP_CHALLENGE;
-    pa->contents = (krb5_octet *) encoded_otp_challenge->data;
-    pa->length = encoded_otp_challenge->length;
-
     (*respond)(arg, retval, pa);
->>>>>>> ae7bf538
 }
 
 static void
